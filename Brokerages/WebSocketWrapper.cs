﻿/*
 * QUANTCONNECT.COM - Democratizing Finance, Empowering Individuals.
 * Lean Algorithmic Trading Engine v2.0. Copyright 2014 QuantConnect Corporation.
 *
 * Licensed under the Apache License, Version 2.0 (the "License");
 * you may not use this file except in compliance with the License.
 * You may obtain a copy of the License at http://www.apache.org/licenses/LICENSE-2.0
 *
 * Unless required by applicable law or agreed to in writing, software
 * distributed under the License is distributed on an "AS IS" BASIS,
 * WITHOUT WARRANTIES OR CONDITIONS OF ANY KIND, either express or implied.
 * See the License for the specific language governing permissions and
 * limitations under the License.
*/
<<<<<<< HEAD
using System;
using System.Threading;
=======

using System;
using QuantConnect.Logging;
>>>>>>> d8c3a52b
using WebSocketSharp;

namespace QuantConnect.Brokerages
{
    /// <summary>
    /// Wrapper for WebSocket4Net to enhance testability
    /// </summary>
    public class WebSocketWrapper : IWebSocket
    {
<<<<<<< HEAD
        private WebSocket wrapped;
=======
        private WebSocket _wrapped;
>>>>>>> d8c3a52b
        private string _url;

        /// <summary>
        /// Wraps constructor
        /// </summary>
        /// <param name="url"></param>
        public void Initialize(string url)
        {
<<<<<<< HEAD
            if (wrapped != null)
=======
            if (_wrapped != null)
>>>>>>> d8c3a52b
            {
                throw new InvalidOperationException("WebSocketWrapper has already been initialized for: " + _url);
            }

            _url = url;
<<<<<<< HEAD
            wrapped = new WebSocket(url);

            wrapped.OnOpen += (sender, args) => OnOpen();
            wrapped.OnMessage += (sender, args) => OnMessage(new WebSocketMessage(args.Data));
            wrapped.OnError += (sender, args) => OnError(new WebSocketError(args.Message, args.Exception));
=======
            _wrapped = new WebSocket(url)
            {
                Log = { Output = (data, file) => { Log.Trace(data.Message); } }
            };

            _wrapped.OnOpen += (sender, args) => OnOpen();
            _wrapped.OnMessage += (sender, args) => OnMessage(new WebSocketMessage(args.Data));
            _wrapped.OnError += (sender, args) => OnError(new WebSocketError(args.Message, args.Exception));
>>>>>>> d8c3a52b
        }

        /// <summary>
        /// Wraps send method
        /// </summary>
        /// <param name="data"></param>
        public void Send(string data)
        {
            _wrapped.Send(data);
        }

        /// <summary>
        /// Wraps Connect method
        /// </summary>
        public void Connect()
        {
            if (!IsOpen)
            {
<<<<<<< HEAD
                wrapped.Connect();
=======
                _wrapped.Connect();
>>>>>>> d8c3a52b
            }
        }

        /// <summary>
        /// Wraps Close method
        /// </summary>
        public void Close()
        {
            _wrapped.Close();
        }

        /// <summary>
        /// Wraps IsAlive
        /// </summary>
<<<<<<< HEAD
        public bool IsOpen
        {
            get { return wrapped.IsAlive; }
        }
=======
        public bool IsOpen => _wrapped.IsAlive;
>>>>>>> d8c3a52b

        /// <summary>
        /// Wraps message event
        /// </summary>
        public event EventHandler<WebSocketMessage> Message;

        /// <summary>
        /// Wraps error event
        /// </summary>
        public event EventHandler<WebSocketError> Error;

        /// <summary>
        /// Wraps open method
        /// </summary>
        public event EventHandler Open;

        /// <summary>
        /// Event invocator for the <see cref="Message"/> event
        /// </summary>
        protected virtual void OnMessage(WebSocketMessage e)
        {
<<<<<<< HEAD
=======
            //Logging.Log.Trace("WebSocketWrapper.OnMessage(): " + e.Message);
>>>>>>> d8c3a52b
            Message?.Invoke(this, e);
        }

        /// <summary>
        /// Event invocator for the <see cref="Error"/> event
        /// </summary>
        /// <param name="e"></param>
        protected virtual void OnError(WebSocketError e)
        {
<<<<<<< HEAD
=======
            Log.Error(e.Exception, "WebSocketWrapper.OnError(): " + e.Message);
>>>>>>> d8c3a52b
            Error?.Invoke(this, e);
        }

        /// <summary>
        /// Event invocator for the <see cref="Open"/> event
        /// </summary>
        protected virtual void OnOpen()
        {
<<<<<<< HEAD
=======
            Log.Trace($"WebSocketWrapper.OnOpen(): Connection opened({IsOpen}): {_url}");
>>>>>>> d8c3a52b
            Open?.Invoke(this, EventArgs.Empty);
        }
    }
}<|MERGE_RESOLUTION|>--- conflicted
+++ resolved
@@ -12,14 +12,9 @@
  * See the License for the specific language governing permissions and
  * limitations under the License.
 */
-<<<<<<< HEAD
-using System;
-using System.Threading;
-=======
 
 using System;
 using QuantConnect.Logging;
->>>>>>> d8c3a52b
 using WebSocketSharp;
 
 namespace QuantConnect.Brokerages
@@ -29,11 +24,7 @@
     /// </summary>
     public class WebSocketWrapper : IWebSocket
     {
-<<<<<<< HEAD
-        private WebSocket wrapped;
-=======
         private WebSocket _wrapped;
->>>>>>> d8c3a52b
         private string _url;
 
         /// <summary>
@@ -42,23 +33,12 @@
         /// <param name="url"></param>
         public void Initialize(string url)
         {
-<<<<<<< HEAD
-            if (wrapped != null)
-=======
             if (_wrapped != null)
->>>>>>> d8c3a52b
             {
                 throw new InvalidOperationException("WebSocketWrapper has already been initialized for: " + _url);
             }
 
             _url = url;
-<<<<<<< HEAD
-            wrapped = new WebSocket(url);
-
-            wrapped.OnOpen += (sender, args) => OnOpen();
-            wrapped.OnMessage += (sender, args) => OnMessage(new WebSocketMessage(args.Data));
-            wrapped.OnError += (sender, args) => OnError(new WebSocketError(args.Message, args.Exception));
-=======
             _wrapped = new WebSocket(url)
             {
                 Log = { Output = (data, file) => { Log.Trace(data.Message); } }
@@ -67,7 +47,6 @@
             _wrapped.OnOpen += (sender, args) => OnOpen();
             _wrapped.OnMessage += (sender, args) => OnMessage(new WebSocketMessage(args.Data));
             _wrapped.OnError += (sender, args) => OnError(new WebSocketError(args.Message, args.Exception));
->>>>>>> d8c3a52b
         }
 
         /// <summary>
@@ -86,11 +65,7 @@
         {
             if (!IsOpen)
             {
-<<<<<<< HEAD
-                wrapped.Connect();
-=======
                 _wrapped.Connect();
->>>>>>> d8c3a52b
             }
         }
 
@@ -105,14 +80,7 @@
         /// <summary>
         /// Wraps IsAlive
         /// </summary>
-<<<<<<< HEAD
-        public bool IsOpen
-        {
-            get { return wrapped.IsAlive; }
-        }
-=======
         public bool IsOpen => _wrapped.IsAlive;
->>>>>>> d8c3a52b
 
         /// <summary>
         /// Wraps message event
@@ -134,10 +102,7 @@
         /// </summary>
         protected virtual void OnMessage(WebSocketMessage e)
         {
-<<<<<<< HEAD
-=======
             //Logging.Log.Trace("WebSocketWrapper.OnMessage(): " + e.Message);
->>>>>>> d8c3a52b
             Message?.Invoke(this, e);
         }
 
@@ -147,10 +112,7 @@
         /// <param name="e"></param>
         protected virtual void OnError(WebSocketError e)
         {
-<<<<<<< HEAD
-=======
             Log.Error(e.Exception, "WebSocketWrapper.OnError(): " + e.Message);
->>>>>>> d8c3a52b
             Error?.Invoke(this, e);
         }
 
@@ -159,10 +121,7 @@
         /// </summary>
         protected virtual void OnOpen()
         {
-<<<<<<< HEAD
-=======
             Log.Trace($"WebSocketWrapper.OnOpen(): Connection opened({IsOpen}): {_url}");
->>>>>>> d8c3a52b
             Open?.Invoke(this, EventArgs.Empty);
         }
     }
