--- conflicted
+++ resolved
@@ -12,13 +12,8 @@
  * See the License for the specific language governing permissions and
  * limitations under the License.
 */
-<<<<<<< HEAD
-using System;
-using System.Threading;
-=======
 
 using System;
->>>>>>> c727c16c
 using WebSocketSharp;
 
 namespace QuantConnect.Brokerages
@@ -28,11 +23,7 @@
     /// </summary>
     public class WebSocketWrapper : IWebSocket
     {
-<<<<<<< HEAD
-        private WebSocket wrapped;
-=======
         private WebSocket _wrapped;
->>>>>>> c727c16c
         private string _url;
 
         /// <summary>
@@ -41,29 +32,17 @@
         /// <param name="url"></param>
         public void Initialize(string url)
         {
-<<<<<<< HEAD
-            if (wrapped != null)
-=======
             if (_wrapped != null)
->>>>>>> c727c16c
             {
                 throw new InvalidOperationException("WebSocketWrapper has already been initialized for: " + _url);
             }
 
             _url = url;
-<<<<<<< HEAD
-            wrapped = new WebSocket(url);
-
-            wrapped.OnOpen += (sender, args) => OnOpen();
-            wrapped.OnMessage += (sender, args) => OnMessage(new WebSocketMessage(args.Data));
-            wrapped.OnError += (sender, args) => OnError(new WebSocketError(args.Message, args.Exception));
-=======
             _wrapped = new WebSocket(url);
 
             _wrapped.OnOpen += (sender, args) => OnOpen();
             _wrapped.OnMessage += (sender, args) => OnMessage(new WebSocketMessage(args.Data));
             _wrapped.OnError += (sender, args) => OnError(new WebSocketError(args.Message, args.Exception));
->>>>>>> c727c16c
         }
 
         /// <summary>
@@ -82,11 +61,7 @@
         {
             if (!IsOpen)
             {
-<<<<<<< HEAD
-                wrapped.Connect();
-=======
                 _wrapped.Connect();
->>>>>>> c727c16c
             }
         }
 
@@ -101,14 +76,7 @@
         /// <summary>
         /// Wraps IsAlive
         /// </summary>
-<<<<<<< HEAD
-        public bool IsOpen
-        {
-            get { return wrapped.IsAlive; }
-        }
-=======
         public bool IsOpen => _wrapped.IsAlive;
->>>>>>> c727c16c
 
         /// <summary>
         /// Wraps message event
@@ -130,10 +98,7 @@
         /// </summary>
         protected virtual void OnMessage(WebSocketMessage e)
         {
-<<<<<<< HEAD
-=======
             //Logging.Log.Trace("WebSocketWrapper.OnMessage(): " + e.Message);
->>>>>>> c727c16c
             Message?.Invoke(this, e);
         }
 
@@ -143,10 +108,7 @@
         /// <param name="e"></param>
         protected virtual void OnError(WebSocketError e)
         {
-<<<<<<< HEAD
-=======
             Logging.Log.Error(e.Exception, "WebSocketWrapper.OnError(): " + e.Message);
->>>>>>> c727c16c
             Error?.Invoke(this, e);
         }
 
@@ -155,10 +117,7 @@
         /// </summary>
         protected virtual void OnOpen()
         {
-<<<<<<< HEAD
-=======
             Logging.Log.Trace($"WebSocketWrapper.OnOpen(): Connection opened({IsOpen}): {_url}");
->>>>>>> c727c16c
             Open?.Invoke(this, EventArgs.Empty);
         }
     }
