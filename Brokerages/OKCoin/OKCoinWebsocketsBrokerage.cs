﻿/*
 * QUANTCONNECT.COM - Democratizing Finance, Empowering Individuals.
 * Lean Algorithmic Trading Engine v2.0. Copyright 2014 QuantConnect Corporation.
 * 
 * Licensed under the Apache License, Version 2.0 (the "License"); 
 * you may not use this file except in compliance with the License.
 * You may obtain a copy of the License at http://www.apache.org/licenses/LICENSE-2.0
 * 
 * Unless required by applicable law or agreed to in writing, software
 * distributed under the License is distributed on an "AS IS" BASIS,
 * WITHOUT WARRANTIES OR CONDITIONS OF ANY KIND, either express or implied.
 * See the License for the specific language governing permissions and
 * limitations under the License.
*/
using Newtonsoft.Json;
using QuantConnect.Brokerages.Bitfinex;
using QuantConnect.Configuration;
using QuantConnect.Data.Market;
using QuantConnect.Interfaces;
using QuantConnect.Logging;
using QuantConnect.Orders;
using QuantConnect.Securities;
using QuantConnect.Util;
using System;
using System.Collections.Concurrent;
using System.Collections.Generic;
using System.Configuration;
using System.Linq;
using System.Security.Cryptography;
using System.Text;
using System.Threading;
using System.Threading.Tasks;
using WebSocketSharp;

namespace QuantConnect.Brokerages.OKCoin
{

    /// <summary>
    /// OKCoin WebSockets integration
    /// </summary>
    public partial class OKCoinWebsocketsBrokerage : BitfinexWebsocketsBrokerage
    {

        #region Declarations
        List<Securities.Cash> _cash = new List<Securities.Cash>();
        Dictionary<string, Channel> _channelId = new Dictionary<string, Channel>();
        Task _checkConnectionTask = null;
        CancellationTokenSource _checkConnectionToken;
        DateTime _heartbeatCounter = DateTime.UtcNow;
        const int _heartBeatTimeout = 30;
        object _cashLock = new object();
        JsonSerializerSettings settings = new JsonSerializerSettings
        {
            FloatParseHandling = FloatParseHandling.Decimal
        };
        /// <summary>
        /// List of known orders
        /// </summary>
        public ConcurrentDictionary<int, Order> CachedOrderIDs = new ConcurrentDictionary<int, Order>();
        /// <summary>
        /// List of filled orders
        /// </summary>
        protected readonly FixedSizeHashQueue<int> FilledOrderIDs = new FixedSizeHashQueue<int>(10000);
        /// <summary>
        /// List of unknown orders
        /// </summary>
        protected readonly FixedSizeHashQueue<int> UnknownOrderIDs = new FixedSizeHashQueue<int>(1000);
        public ConcurrentDictionary<int, OKCoinFill> FillSplit { get; set; }
        string _baseCurrency = "usd";
        string _spotOrFuture = "spot";
        object _placeOrderLock = new object();
        int _responseTimeout = 30000;
        //todo: link to config
        private bool _isTradeTickerEnabled;
        IOKCoinWebsocketsFactory _websocketsFactory;

        enum OKCoinOrderStatus
        {
            Cancelled = -1,
            Unfilled = 0,
            PartiallyFilled  =1,
            FullyFilled = 2,
            CancelRequestInProcess = 4 
        }
        #endregion

        /// <summary>
        /// Create Brokerage instance
        /// </summary>
<<<<<<< HEAD
        public OKCoinWebsocketsBrokerage(string url, IWebSocket webSocket, IWebSocket orderWebSocket, string baseCurrency, string apiKey, string apiSecret, string spotOrFuture,
            ISecurityProvider securityProvider)
=======
        public OKCoinWebsocketsBrokerage(string url, IWebSocket webSocket, IOKCoinWebsocketsFactory websocketsFactory, string baseCurrency, string apiKey, string apiSecret, string spotOrFuture, ISecurityProvider securityProvider)
>>>>>>> ab2bd707
            : base(url, webSocket, apiKey, apiSecret, null, null, 1, securityProvider)
        {
            _spotOrFuture = spotOrFuture;
            _baseCurrency = baseCurrency;
            _websocketsFactory = websocketsFactory;
        }

        /// <summary>
        /// Add subscription to Websockets service
        /// </summary>
        /// <param name="job"></param>
        /// <param name="symbols"></param>
        public override void Subscribe(Packets.LiveNodePacket job, IEnumerable<Symbol> symbols)
        {
            if (!this.IsConnected)
            {
                this.Connect();
            }

            foreach (var item in symbols)
            {

                //ticker
                WebSocket.Send(JsonConvert.SerializeObject(new
                {
                    @event = "addChannel",
                    channel = string.Format("ok_sub_{0}{1}_{2}_ticker", _spotOrFuture, item.ToString().Substring(3, 3), item.ToString().Substring(0, 3))
                }));

                //trade fills
                var parameters = new Dictionary<string, string>
                {
                    {"api_key" , ApiKey},
                    {"sign" , ApiSecret},
                };

                var sign = BuildSign(parameters);
                parameters["sign"] = sign;
                WebSocket.Send(JsonConvert.SerializeObject(new
                {
                    @event = "addChannel",
                    channel = string.Format("ok_sub{0}{1}_trades", _spotOrFuture, item.ToString().Substring(3, 3)),
                    parameters = parameters
                }));

                //trade ticker
                WebSocket.Send(JsonConvert.SerializeObject(new
                {
                    @event = "addChannel",
                    channel = string.Format("ok_sub{0}{1}_{2}_trades", _spotOrFuture, item.ToString().Substring(3, 3), item.ToString().Substring(0, 3))
                }));

            }
        }

        /// <summary>
        /// Remove subscription from Websockets service
        /// </summary>
        /// <param name="job"></param>
        /// <param name="symbols"></param>
        public override void Unsubscribe(Packets.LiveNodePacket job, IEnumerable<Symbol> symbols)
        {

        }

        /// <summary>
        /// Returns if wss is connected
        /// </summary>
        public override bool IsConnected
        {
            get { return WebSocket.IsAlive; }
        }

        /// <summary>
        /// Creates wss connection
        /// </summary>
        public override void Connect()
        {
            WebSocket.Connect();
            if (this._checkConnectionTask == null || this._checkConnectionTask.IsFaulted || this._checkConnectionTask.IsCanceled || this._checkConnectionTask.IsCompleted)
            {
                this._checkConnectionTask = Task.Run(() => CheckConnection());
                this._checkConnectionToken = new CancellationTokenSource();
            }
            WebSocket.OnMessage += OnMessage;
        }

        /// <summary>
        /// Logs out and closes connection
        /// </summary>
        public override void Disconnect()
        {
            _checkConnectionToken.Cancel();
            this.WebSocket.Close();
        }

        /// <summary>
        /// Ensures any wss connection or authentication is closed
        /// </summary>
        public void Dispose()
        {
            try
            {
                this.Disconnect();
            }
            catch (Exception)
            {
            }
        }


        /// <summary>
        /// Add OKCoin order and prepare for fill message
        /// </summary>
        /// <param name="order"></param>
        /// <returns></returns>
        public override bool PlaceOrder(Order order)
        {
            bool placed = false;

            var parameters = new Dictionary<string, string>
                {
                    {"api_key" , ApiKey},
                    {"symbol" , order.Symbol.Value.Substring(0, 3) + "_" + order.Symbol.Value.Substring(3, 3)},
                    {"type" , MapOrderType(order.Type, order.Direction)},
                    {"price" , order.Type == OrderType.Market ?  (order.Quantity * ScaleFactor).ToString() : (((LimitOrder)order).LimitPrice * ScaleFactor).ToString()},
                    {"amount" , (order.Quantity * ScaleFactor).ToString()}
                };

            var sign = BuildSign(parameters);

            parameters["sign"] = sign;

            TaskCompletionSource<bool> tcs = new TaskCompletionSource<bool>();

            IWebSocket orderWebSocket = _websocketsFactory.CreateInstance(Url);

            orderWebSocket.OnMessage += (sender, e) =>
            {
                var raw = JsonConvert.DeserializeObject<dynamic>(e.Data, settings)[0];
                if (raw.data.result == "true")
                {
                    order.BrokerId.Add((string)raw.data.order_id);
                    placed = true;
                    tcs.SetResult(true);
                }
            };

            CachedOrderIDs.AddOrUpdate(order.Id, order);
            orderWebSocket.Send(JsonConvert.SerializeObject(new
            {
                @event = "addChannel",
                channel = "ok" + _spotOrFuture + _baseCurrency + "_trade",
                parameters = parameters
            }));

            tcs.Task.Wait(_responseTimeout);
            orderWebSocket.Close();

            return placed;
        }

        private string MapOrderType(OrderType orderType, OrderDirection direction)
        {
            if (orderType == OrderType.Market)
            {
                if (direction == OrderDirection.Buy)
                {
                    return "buy_market";
                }
                else
                {
                    return "sell_market";
                }
            }
            else if (orderType == OrderType.Limit)
            {
                if (direction == OrderDirection.Buy)
                {
                    return "buy";
                }
                else
                {
                    return "sell";
                }
            }

            throw new NotSupportedException("OKCoin supports limit and market orders only.");
        }

        private async Task CheckConnection()
        {
            while (!_checkConnectionToken.Token.IsCancellationRequested)
            {
                if (!this.IsConnected || (DateTime.UtcNow - _heartbeatCounter).TotalSeconds > _heartBeatTimeout)
                {
                    Log.Trace("OKCoinWebsocketsBrokerage.CheckConnection(): Heartbeat timeout. Reconnecting");
                    Reconnect(false);
                }
                WebSocket.Send("{'event':'ping'}");
                await Task.Delay(TimeSpan.FromSeconds(10), _checkConnectionToken.Token);
            }
        }

        protected override void Reconnect(bool wait = true)
        {
            if (wait)
            {
                this._checkConnectionTask.Wait(30000);
            }
            var subscribed = GetSubscribed();
            //try to clean up state
            try
            {
                WebSocket.Close();
            }
            catch (Exception)
            {
            }
            WebSocket.Connect();
            this.Subscribe(null, subscribed);
        }


        protected override IList<Symbol> GetSubscribed()
        {
            IList<Symbol> list = new List<Symbol>();

            foreach (var item in _channelId)
            {
                list.Add(Symbol.Create(item.Value.Symbol, SecurityType.Forex, Market.OKCoin));
            }
            return list;
        }

        /// <summary>
        /// Cancel an existing order
        /// </summary>
        /// <param name="order"></param>
        /// <returns></returns>
        public override bool CancelOrder(Orders.Order order)
        {
            try
            {
                Log.Trace("OKCoinWebsocketsBrokerage.CancelOrder(): Symbol: " + order.Symbol.Value + " Quantity: " + order.Quantity);

                foreach (var id in order.BrokerId)
                {
                    var parameters = new Dictionary<string, string>
                    {
                        {"api_key" , ApiKey},
                        {"sign" , ApiSecret},
                        {"symbol" , order.Symbol.Value.Substring(0, 3) + "_" + order.Symbol.Value.Substring(3, 3)},
                        {"order_id" , id.ToString()}
                    };
                    var sign = BuildSign(parameters);
                    parameters["sign"] = sign;

                    WebSocket.Send(JsonConvert.SerializeObject(new
                    {
                        @event = "addChannel",
                        channel = "ok" + _spotOrFuture + _baseCurrency + "_cancel_order",
                        parameters = parameters
                    }));

                    return true;
                }
            }
            catch (Exception err)
            {
                Log.Error("OKCoinWebsocketsBrokerage.CancelOrder(): OrderID: " + order.Id + " - " + err);
                return false;
            }
            return true;
        }

        /// <summary>
        /// Update an existing order
        /// </summary>
        /// <param name="order"></param>
        /// <returns></returns>
        public override bool UpdateOrder(Orders.Order order)
        {
            bool cancelled;
            foreach (string id in order.BrokerId)
            {
                cancelled = this.CancelOrder(order);
                if (!cancelled)
                {
                    return false;
                }

            }
            return this.PlaceOrder(order);
        }

        /// <summary>
        /// Get Cash Balances from exchange
        /// </summary>
        /// <returns></returns>
        public override List<Securities.Cash> GetCashBalance()
        {
            var list = new List<Securities.Cash>();

            var parameters = new Dictionary<string, string>
            {
                {"api_key" , ApiKey},
            };
            var sign = BuildSign(parameters);
            parameters["sign"] = sign;

            TaskCompletionSource<bool> tcs = new TaskCompletionSource<bool>();

            IWebSocket cashWebSocket = _websocketsFactory.CreateInstance(Url);

            cashWebSocket.OnMessage += (sender, e) =>
            {
                var raw = JsonConvert.DeserializeObject<dynamic>(e.Data, settings)[0];
                //todo: should include raw.data.info.funds.borrow?
                if (raw.data.info.funds.free.btc != 0)
                {
                    list.Add(new Cash("BTC", (decimal)raw.data.info.funds.free.btc, GetConversionRate("BTC" + _baseCurrency)));
                }
                if (raw.data.info.funds.free.usd != 0)
                {
                    list.Add(new Cash("USD", (decimal)raw.data.info.funds.free.usd, GetConversionRate("USD")));
                }
                if (raw.data.info.funds.free.ltc != 0)
                {
                    list.Add(new Cash("LTC", (decimal)raw.data.info.funds.free.ltc, GetConversionRate("LTC" + _baseCurrency)));
                }
                if (raw.data.info.funds.free.cny != 0)
                {
                    list.Add(new Cash("CNY", (decimal)raw.data.info.funds.free.cny, GetConversionRate("CNY")));
                }

                tcs.SetResult(true);
            };

            cashWebSocket.Send(JsonConvert.SerializeObject(new
            {
                @event = "addChannel",
                channel = "ok" + _spotOrFuture + _baseCurrency + "_userinfo",
                parameters = parameters
            }));

            tcs.Task.Wait(_responseTimeout);

            cashWebSocket.Close();

            return list;
        }

        private decimal GetConversionRate(string symbol)
        {
            if (symbol.ToLower() == "USD")
            {
                return 1m;
            }

            //todo: This may be needed if LEAN account currency must be USD
            string url;
            if (symbol == "CNY")
            {
                url = @"http://query.yahooapis.com/v1/public/yql?q=select%20Rate%20from%20yahoo.finance.xchange%20where%20pair%20in%20(%22"
                    + symbol + _baseCurrency + "%22)&env=store://datatables.org/alltableswithkeys";
                return decimal.Parse(new System.Xml.XPath.XPathDocument(url).CreateNavigator().SelectSingleNode("//Rate").InnerXml);
            }
            else
            {
                url = string.Format("https://www.okcoin.{0}/api/v1/ticker.do?symbol={1}_{2}", _baseCurrency == "usd" ? "com" : "cn", symbol.Substring(0, 3), _baseCurrency);
                using (System.Net.WebClient rest = new System.Net.WebClient())
                {
                    var raw = JsonConvert.DeserializeObject<dynamic>(rest.DownloadString(url), settings);
                    return ((decimal)raw.ticker.high + (decimal)raw.ticker.low) / 2;
                }
            }
        }

        /// <summary>
        /// Retreive holdings from exchange
        /// </summary>
        /// <returns></returns>
        public override List<Holding> GetAccountHoldings()
        {
            var list = new List<Holding>();

            TaskCompletionSource<bool> tcs = new TaskCompletionSource<bool>();

            IWebSocket holdingsWebSocket = _websocketsFactory.CreateInstance(Url);

            holdingsWebSocket.OnMessage += (sender, e) =>
            {
                var raw = JsonConvert.DeserializeObject<dynamic>(e.Data, settings)[0];

                foreach (var item in raw.data.orders)
                {
                    if (item.status == (int)OKCoinOrderStatus.FullyFilled || item.status == OKCoinOrderStatus.PartiallyFilled)
                    {
                        list.Add(new Holding
                        {
                            AveragePrice = (decimal)item.avg_price,
                            CurrencySymbol = ((string)item.symbol).Substring(0, 3).ToUpper(),
                            Quantity = (item.type == "buy_market" ? (decimal)item.amount : -(decimal)item.amount),
                            Symbol = Symbol.Create(((string)item.symbol).ToUpper().Replace("_", ""), SecurityType.Forex, Market.Bitfinex.ToString()),
                            Type = SecurityType.Forex,
                        });
                    }

                }

                tcs.SetResult(true);
            };

            GetOrders(holdingsWebSocket);

            tcs.Task.Wait(_responseTimeout);

            holdingsWebSocket.Close();

            return list;
        }

        /// <summary>
        /// Retreive orders from exchange
        /// </summary>
        /// <returns></returns>
        public override List<Order> GetOpenOrders()
        {
            var list = new List<Order>();

            TaskCompletionSource<bool> tcs = new TaskCompletionSource<bool>();

            IWebSocket openOrdersWebSocket = _websocketsFactory.CreateInstance(Url);

            openOrdersWebSocket.OnMessage += (sender, e) =>
            {
                var raw = JsonConvert.DeserializeObject<dynamic>(e.Data, settings)[0];

                foreach (var item in raw.data.orders)
                {
                    if (item.status == (int)OKCoinOrderStatus.PartiallyFilled || item.status == (int)OKCoinOrderStatus.Unfilled)
                    {

                        string symbol = ((string)item.symbol).ToUpper().Replace("_", "");

                        list.Add(new Orders.MarketOrder
                        {
                            Price = (decimal)item.price,
                            BrokerId = new List<string> { (string)item.order_id },
                            Quantity = (item.type == "buy_market" ? (decimal)item.deal_amount : -(decimal)item.deal_amount),
                            Symbol = Symbol.Create(symbol, SecurityType.Forex, Market.Bitfinex.ToString()),
                            PriceCurrency = symbol,
                            Time = Time.UnixTimeStampToDateTime((double)item.create_date),
                            Status = MapOrderStatus((int)item.status)
                        });
                    }

                }

                tcs.SetResult(true);
            };

            GetOrders(openOrdersWebSocket);

            openOrdersWebSocket.Close();

            tcs.Task.Wait(_responseTimeout);

            return list;
        }

        private void GetOrders(IWebSocket openOrdersWebSocket)
        {
            var parameters = new Dictionary<string, string>
            {
                {"api_key" , ApiKey},
            };
            var sign = BuildSign(parameters);
            parameters["sign"] = sign;

            openOrdersWebSocket.Send(JsonConvert.SerializeObject(new
            {
                @event = "addChannel",
                channel = "ok" + _spotOrFuture + _baseCurrency + "_orderinfo",
                parameters = parameters
            }));
        }

        private OrderStatus MapOrderStatus(int status)
        {
            switch (status)
            {
                case -1:
                    return OrderStatus.Canceled;
                case 0:
                    return OrderStatus.Submitted;
                case 1:
                    return OrderStatus.PartiallyFilled;
                case 4:
                    return OrderStatus.Canceled;
            };

            return OrderStatus.None;
        }

        public string BuildSign(Dictionary<string, string> data)
        {
            var pairs = data.Keys.OrderBy(k => k).Select(k => k + "=" + data[k]);
            string joined = string.Join("&", pairs.ToArray());
            joined += "&secret_key=" + this.ApiSecret;

            return joined.ToMD5();
        }

    }
}<|MERGE_RESOLUTION|>--- conflicted
+++ resolved
@@ -87,12 +87,8 @@
         /// <summary>
         /// Create Brokerage instance
         /// </summary>
-<<<<<<< HEAD
-        public OKCoinWebsocketsBrokerage(string url, IWebSocket webSocket, IWebSocket orderWebSocket, string baseCurrency, string apiKey, string apiSecret, string spotOrFuture,
-            ISecurityProvider securityProvider)
-=======
         public OKCoinWebsocketsBrokerage(string url, IWebSocket webSocket, IOKCoinWebsocketsFactory websocketsFactory, string baseCurrency, string apiKey, string apiSecret, string spotOrFuture, ISecurityProvider securityProvider)
->>>>>>> ab2bd707
+            decimal scaleFactor, ISecurityProvider securityProvider)
             : base(url, webSocket, apiKey, apiSecret, null, null, 1, securityProvider)
         {
             _spotOrFuture = spotOrFuture;
