--- conflicted
+++ resolved
@@ -84,10 +84,6 @@
         public override Interfaces.IBrokerage CreateBrokerage(Packets.LiveNodePacket job, Interfaces.IAlgorithm algorithm)
         {
 
-<<<<<<< HEAD
-=======
-
->>>>>>> ab2bd707
             if (string.IsNullOrEmpty(job.BrokerageData["apiSecret"]))
                 throw new Exception("Missing OKCoin-api-secret in config.json");
 
@@ -96,11 +92,7 @@
 
             var webSocketClient = new WebSocketWrapper();
 
-<<<<<<< HEAD
-            var brokerage = new OKCoinWebsocketsBrokerage(job.BrokerageData["url-international"], webSocketClient, orderClient, job.BrokerageData["baseCurrency"],
-=======
             var brokerage = new OKCoinWebsocketsBrokerage(job.BrokerageData["url-international"], webSocketClient, new OKCoinWebsocketsFactory(), job.BrokerageData["baseCurrency"],
->>>>>>> ab2bd707
                 job.BrokerageData["apiKey"], job.BrokerageData["apiSecret"], job.BrokerageData["spotOrFuture"], algorithm.Portfolio);
             Composer.Instance.AddPart<IDataQueueHandler>(brokerage);
 
