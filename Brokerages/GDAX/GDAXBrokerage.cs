﻿/*
 * QUANTCONNECT.COM - Democratizing Finance, Empowering Individuals.
 * Lean Algorithmic Trading Engine v2.0. Copyright 2014 QuantConnect Corporation.
 *
 * Licensed under the Apache License, Version 2.0 (the "License");
 * you may not use this file except in compliance with the License.
 * You may obtain a copy of the License at http://www.apache.org/licenses/LICENSE-2.0
 *
 * Unless required by applicable law or agreed to in writing, software
 * distributed under the License is distributed on an "AS IS" BASIS,
 * WITHOUT WARRANTIES OR CONDITIONS OF ANY KIND, either express or implied.
 * See the License for the specific language governing permissions and
 * limitations under the License.
*/

using Newtonsoft.Json;
using QuantConnect.Orders;
using QuantConnect.Securities;
using RestSharp;
using System;
using System.Collections.Generic;
using System.Dynamic;
using System.Linq;

namespace QuantConnect.Brokerages.GDAX
{
    public partial class GDAXBrokerage : BaseWebsocketsBrokerage
    {

        #region IBrokerage
        /// <summary>
        /// Checks if the websocket connection is connected or in the process of connecting
        /// </summary>
        public override bool IsConnected => WebSocket.IsOpen;

        /// <summary>
        /// Creates a new order
        /// </summary>
        /// <param name="order"></param>
        /// <returns></returns>
        public override bool PlaceOrder(Order order)
        {
            LockStream();

            var req = new RestRequest("/orders", Method.POST);

            dynamic payload = new ExpandoObject();

            payload.size = Math.Abs(order.Quantity);
            payload.side = order.Direction.ToString().ToLower();
            payload.type = ConvertOrderType(order.Type);
            payload.price = (order as LimitOrder)?.LimitPrice ?? ((order as StopMarketOrder)?.StopPrice ?? 0);
            payload.product_id = ConvertSymbol(order.Symbol);

            if (_algorithm.BrokerageModel.AccountType == AccountType.Margin)
            {
                payload.overdraft_enabled = true;
            }

            var orderProperties = order.Properties as GDAXOrderProperties;
            if (orderProperties != null)
            {
                if (order.Type == OrderType.Limit)
                {
                    payload.post_only = orderProperties.PostOnly;
                }
            }

            req.AddJsonBody(payload);

            GetAuthenticationToken(req);
            var response = RestClient.Execute(req);

            if (response.StatusCode == System.Net.HttpStatusCode.OK && response.Content != null)
            {
                var raw = JsonConvert.DeserializeObject<Messages.Order>(response.Content);

                if (raw?.Id == null)
                {
                    OnMessage(new BrokerageMessageEvent(BrokerageMessageType.Error, (int)response.StatusCode, "GDAXBrokerage.PlaceOrder: Error parsing response from place order: " + response.Content));
                    UnlockStream();
                    return false;
                }

                if (raw.Status == "rejected")
                {
                    OnOrderEvent(new OrderEvent(order, DateTime.UtcNow, 0, "GDAX Order Event") { Status = OrderStatus.Invalid, Message = "Reject reason: " + raw.RejectReason });
                    UnlockStream();
                    return false;
                }

                var brokerId = raw.Id;
                if (CachedOrderIDs.ContainsKey(order.Id))
                {
                    CachedOrderIDs[order.Id].BrokerId.Add(brokerId);
                }
                else
                {
                    order.BrokerId.Add(brokerId);
                    CachedOrderIDs.TryAdd(order.Id, order);
                }

                // Add fill splits in all cases; we'll need to handle market fills too.
                FillSplit.TryAdd(order.Id, new GDAXFill(order));

                // Generate submitted event
                OnOrderEvent(new OrderEvent(order, DateTime.UtcNow, 0, "GDAX Order Event") { Status = OrderStatus.Submitted });

                OnMessage(new BrokerageMessageEvent(BrokerageMessageType.Information, -1, "GDAXBrokerage.PlaceOrder: Order completed successfully orderid:" + order.Id.ToString()));
                UnlockStream();
                return true;
            }

            OnOrderEvent(new OrderEvent(order, DateTime.UtcNow, 0, "GDAX Order Event") { Status = OrderStatus.Invalid });

            var message = $"GDAXBrokerage.PlaceOrder: Order failed Order Id: {order.Id} timestamp: {order.Time} quantity: {order.Quantity} content: {response.Content}";
            OnMessage(new BrokerageMessageEvent(BrokerageMessageType.Error, -1, message));
            UnlockStream();
            return false;
        }

        /// <summary>
        /// This operation is not supported
        /// </summary>
        /// <param name="order"></param>
        /// <returns></returns>
        public override bool UpdateOrder(Order order)
        {
            throw new NotSupportedException("GDAXBrokerage.UpdateOrder: Order update not supported. Please cancel and re-create.");
        }

        /// <summary>
        /// Cancels an order
        /// </summary>
        /// <param name="order"></param>
        /// <returns></returns>
        public override bool CancelOrder(Order order)
        {
            var success = new List<bool>();

            foreach (var id in order.BrokerId)
            {
                var req = new RestRequest("/orders/" + id, Method.DELETE);
                GetAuthenticationToken(req);
                var response = RestClient.Execute(req);
                success.Add(response.StatusCode == System.Net.HttpStatusCode.OK);
            }

            return success.All(a => a);
        }

        /// <summary>
        /// Closes the websockets connection
        /// </summary>
        public override void Disconnect()
        {
            base.Disconnect();

            WebSocket.Close();
        }

        /// <summary>
        /// Gets all orders not yet closed
        /// </summary>
        /// <returns></returns>
        public override List<Order> GetOpenOrders()
        {
            var list = new List<Order>();

            var req = new RestRequest("/orders?status=open&status=pending", Method.GET);
            GetAuthenticationToken(req);
            var response = RestClient.Execute(req);

            if (response.StatusCode != System.Net.HttpStatusCode.OK)
            {
                throw new Exception($"GDAXBrokerage.GetOpenOrders: request failed: [{(int)response.StatusCode}] {response.StatusDescription}, Content: {response.Content}, ErrorMessage: {response.ErrorMessage}");
            }

            var orders = JsonConvert.DeserializeObject<Messages.Order[]>(response.Content);
            foreach (var item in orders)
            {
                Order order;
                if (item.Type == "market")
                {
                    order = new MarketOrder { Price = item.Price };
                }
                else if (item.Type == "limit")
                {
                    order = new LimitOrder { LimitPrice = item.Price };
                }
                else if (item.Type == "stop")
                {
                    order = new StopMarketOrder { StopPrice = item.Price };
                }
                else
                {
                    OnMessage(new BrokerageMessageEvent(BrokerageMessageType.Error, (int)response.StatusCode,
                        "GDAXBrokerage.GetOpenOrders: Unsupported order type returned from brokerage: " + item.Type));
                    continue;
                }

                order.Quantity = item.Side == "sell" ? -item.Size : item.Size;
                order.BrokerId = new List<string> { item.Id };
                order.Symbol = ConvertProductId(item.ProductId);
                order.Time = DateTime.UtcNow;
                order.Status = ConvertOrderStatus(item);
                order.Price = item.Price;
                list.Add(order);
            }

            foreach (var item in list)
            {
                if (item.Status.IsOpen())
                {
                    var cached = CachedOrderIDs.Where(c => c.Value.BrokerId.Contains(item.BrokerId.First()));
                    if (cached.Any())
                    {
                        CachedOrderIDs[cached.First().Key] = item;
                    }
                }
            }

            return list;

        }

        /// <summary>
        /// Gets all open positions
        /// </summary>
        /// <returns></returns>
        public override List<Holding> GetAccountHoldings()
        {
            /*
             * On launching the algorithm the cash balances are pulled and stored in the cashbook.
             * There are no pre-existing currency swaps as we don't know the entire historical breakdown that brought us here.
             * Attempting to figure this out would be growing problem; every new trade would need to be processed.
             */
            return new List<Holding>();
        }

        /// <summary>
        /// Gets the total account cash balance
        /// </summary>
        /// <returns></returns>
        public override List<Cash> GetCashBalance()
        {
            var list = new List<Cash>();

            var request = new RestRequest("/accounts", Method.GET);
            GetAuthenticationToken(request);
            var response = RestClient.Execute(request);

            if (response.StatusCode != System.Net.HttpStatusCode.OK)
            {
                throw new Exception($"GDAXBrokerage.GetCashBalance: request failed: [{(int)response.StatusCode}] {response.StatusDescription}, Content: {response.Content}, ErrorMessage: {response.ErrorMessage}");
            }

            foreach (var item in JsonConvert.DeserializeObject<Messages.Account[]>(response.Content))
            {
                if (item.Balance > 0)
                {
                    if (item.Currency == "USD")
                    {
                        list.Add(new Cash(item.Currency, item.Balance, 1));
                    }
                    else if (new[] { "GBP", "EUR" }.Contains(item.Currency))
                    {
                        var rate = GetConversionRate(item.Currency);
                        list.Add(new Cash(item.Currency.ToUpper(), item.Balance, rate));
                    }
                    else
                    {
                        var tick = GetTick(Symbol.Create(item.Currency + "USD", SecurityType.Crypto, Market.GDAX));

                        list.Add(new Cash(item.Currency.ToUpper(), item.Balance, tick.Price));
                    }
                }
            }

            return list;
        }
<<<<<<< HEAD

        /// <summary>
        /// Get queued tick data
        /// </summary>
        /// <returns></returns>
        public IEnumerable<Data.BaseData> GetNextTicks()
        {
            lock (Ticks)
            {
                //workaround for mono bug on ToArray.
                var copy = new List<Data.Market.Tick>();
                Ticks.ForEach(t => copy.Add(t));
                Ticks.Clear();
                return copy;
            }
        }
=======
>>>>>>> de724c32
        #endregion

        /// <summary>
        /// Retrieves the fee for a given order
        /// </summary>
        /// <param name="order"></param>
        /// <returns></returns>
        public decimal GetFee(Order order)
        {
            var totalFee = 0m;

            foreach (var item in order.BrokerId)
            {
                var req = new RestRequest("/orders/" + item, Method.GET);
                GetAuthenticationToken(req);
                var response = RestClient.Execute(req);

                if (response.StatusCode != System.Net.HttpStatusCode.OK)
                {
                    throw new Exception($"GDAXBrokerage.GetFee: request failed: [{(int)response.StatusCode}] {response.StatusDescription}, Content: {response.Content}, ErrorMessage: {response.ErrorMessage}");
                }

                var fill = JsonConvert.DeserializeObject<dynamic>(response.Content);

                totalFee += (decimal)fill.fill_fees;
            }

            return totalFee;
        }

    }
}<|MERGE_RESOLUTION|>--- conflicted
+++ resolved
@@ -279,25 +279,6 @@
 
             return list;
         }
-<<<<<<< HEAD
-
-        /// <summary>
-        /// Get queued tick data
-        /// </summary>
-        /// <returns></returns>
-        public IEnumerable<Data.BaseData> GetNextTicks()
-        {
-            lock (Ticks)
-            {
-                //workaround for mono bug on ToArray.
-                var copy = new List<Data.Market.Tick>();
-                Ticks.ForEach(t => copy.Add(t));
-                Ticks.Clear();
-                return copy;
-            }
-        }
-=======
->>>>>>> de724c32
         #endregion
 
         /// <summary>
