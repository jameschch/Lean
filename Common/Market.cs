/*
 * QUANTCONNECT.COM - Democratizing Finance, Empowering Individuals.
 * Lean Algorithmic Trading Engine v2.0. Copyright 2014 QuantConnect Corporation.
 * 
 * Licensed under the Apache License, Version 2.0 (the "License"); 
 * you may not use this file except in compliance with the License.
 * You may obtain a copy of the License at http://www.apache.org/licenses/LICENSE-2.0
 * 
 * Unless required by applicable law or agreed to in writing, software
 * distributed under the License is distributed on an "AS IS" BASIS,
 * WITHOUT WARRANTIES OR CONDITIONS OF ANY KIND, either express or implied.
 * See the License for the specific language governing permissions and
 * limitations under the License.
*/

using System;
using System.Collections.Generic;

namespace QuantConnect
{
    /// <summary>
    /// Markets Collection: Soon to be expanded to a collection of items specifying the market hour, timezones and country codes.
    /// </summary>
    public static class Market
    {
        // the upper bound (non-inclusive) for market identifiers
        private const int MaxMarketIdentifier = 1000;

        private static readonly object _lock = new object();
        private static readonly Dictionary<string, int> Markets = new Dictionary<string, int>();
        private static readonly Dictionary<int, string> ReverseMarkets = new Dictionary<int, string>();
        private static readonly IEnumerable<Tuple<string, int>> HardcodedMarkets = new List<Tuple<string, int>>
        {
            Tuple.Create("empty", 0),
            Tuple.Create(USA, 1),
            Tuple.Create(FXCM, 2),
            Tuple.Create(Oanda, 3),
            Tuple.Create(Dukascopy, 4),
            Tuple.Create(Bitfinex, 5)
        };

        static Market()
        {
            // initialize our maps
            foreach (var market in HardcodedMarkets)
            {
                Markets[market.Item1] = market.Item2;
                ReverseMarkets[market.Item2] = market.Item1;
            }
        }

        /// <summary>
        /// USA Market 
        /// </summary>
        public const string USA = "usa";

        /// <summary>
        /// Oanda Market
        /// </summary>
        public const string Oanda = "oanda";

        /// <summary>
        /// FXCM Market Hours
        /// </summary>
        public const string FXCM = "fxcm";

        /// <summary>
        /// Dukascopy Market
        /// </summary>
        public const string Dukascopy = "dukascopy";

        /// <summary>
<<<<<<< HEAD
        /// Bitfinex Market
=======
        /// Bitfinex market
>>>>>>> 9fa8bc61
        /// </summary>
        public const string Bitfinex = "bitfinex";

        /// <summary>
        /// Adds the specified market to the map of available markets with the specified identifier.
        /// </summary>
        /// <param name="market">The market string to add</param>
        /// <param name="identifier">The identifier for the market, this value must be positive and less than 1000</param>
        public static void Add(string market, int identifier)
        {
            if (identifier >= MaxMarketIdentifier)
            {
                var message = string.Format("The market identifier is limited to positive values less than {0}.", MaxMarketIdentifier);
                throw new ArgumentOutOfRangeException("identifier", message);
            }

            market = market.ToLower();

            // we lock since we don't want multiple threads getting these two dictionaries out of sync
            lock (_lock)
            {
                int marketIdentifier;
                if (Markets.TryGetValue(market, out marketIdentifier) && identifier != marketIdentifier)
                {
                    throw new ArgumentException("Attempted to add an already added market with a different identifier. Market: " + market);
                }

                string existingMarket;
                if (ReverseMarkets.TryGetValue(identifier, out existingMarket))
                {
                    throw new ArgumentException("Attempted to add a market identifier that is already in use. New Market: " + market + " Existing Market: " + existingMarket);
                }

                // update our maps
                Markets[market] = identifier;
                ReverseMarkets[identifier] = market;
            }
        }

        /// <summary>
        /// Gets the market code for the specified market. Returns <c>null</c> if the market is not found
        /// </summary>
        /// <param name="market">The market to check for (case sensitive)</param>
        /// <returns>The internal code used for the market. Corresponds to the value used when calling <see cref="Add"/></returns>
        public static int? Encode(string market)
        {
            lock (_lock)
            {
                int code;
                return !Markets.TryGetValue(market, out code) ? (int?) null : code;
            }
        }

        /// <summary>
        /// Gets the market string for the specified market code.
        /// </summary>
        /// <param name="code">The market code to be decoded</param>
        /// <returns>The string representation of the market, or null if not found</returns>
        public static string Decode(int code)
        {
            lock (_lock)
            {
                string market;
                return !ReverseMarkets.TryGetValue(code, out market) ? null : market;
            }
        }
    }
}<|MERGE_RESOLUTION|>--- conflicted
+++ resolved
@@ -70,11 +70,7 @@
         public const string Dukascopy = "dukascopy";
 
         /// <summary>
-<<<<<<< HEAD
-        /// Bitfinex Market
-=======
         /// Bitfinex market
->>>>>>> 9fa8bc61
         /// </summary>
         public const string Bitfinex = "bitfinex";
 
