--- conflicted
+++ resolved
@@ -260,9 +260,6 @@
             {
                 if (type == typeof(Tick))
                 {
-<<<<<<< HEAD
-                    dictionary = new Lazy<object>(() => new DataDictionary<T>(_data.Value.Values.AsEnumerable().SelectMany<SymbolData, Tick>(x => x.GetData()).OfType<T>(), x => x.Symbol));
-=======
                     dictionary = new Lazy<object>(() =>
                     {
                         var dataDictionaryCache = GenericDataDictionary.Get(type);
@@ -276,7 +273,6 @@
                         return dic;
                     }
                     );
->>>>>>> ed1c6fdd
                 }
                 else if (type == typeof(TradeBar))
                 {
