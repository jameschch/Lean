--- conflicted
+++ resolved
@@ -407,13 +407,9 @@
             tradeBar.High = csv[2].ToDecimal();
             tradeBar.Low = csv[3].ToDecimal();
             tradeBar.Close = csv[4].ToDecimal();
-<<<<<<< HEAD
-            tradeBar.Volume = csv[5].ToDecimal();
-=======
             tradeBar.Volume = csv.Count == 6 ?  csv[5].ToDecimal() : 0;
 
             return tradeBar;
->>>>>>> 0ceac32f
         }
 
         /// <summary>
