--- conflicted
+++ resolved
@@ -13,16 +13,11 @@
  * limitations under the License.
 */
 
-<<<<<<< HEAD
-=======
 using System;
 using System.Globalization;
 using System.IO;
->>>>>>> 5625acbd
 using QuantConnect.Logging;
 using QuantConnect.Util;
-using System;
-using System.Globalization;
 using static QuantConnect.StringExtensions;
 
 namespace QuantConnect.Data.Market
