﻿/*
 * QUANTCONNECT.COM - Democratizing Finance, Empowering Individuals.
 * Lean Algorithmic Trading Engine v2.0. Copyright 2014 QuantConnect Corporation.
 *
 * Licensed under the Apache License, Version 2.0 (the "License");
 * you may not use this file except in compliance with the License.
 * You may obtain a copy of the License at http://www.apache.org/licenses/LICENSE-2.0
 *
 * Unless required by applicable law or agreed to in writing, software
 * distributed under the License is distributed on an "AS IS" BASIS,
 * WITHOUT WARRANTIES OR CONDITIONS OF ANY KIND, either express or implied.
 * See the License for the specific language governing permissions and
 * limitations under the License.
*/

using System;
using System.Threading;
using System.Threading.Tasks;
using QuantConnect.Logging;
using QuantConnect.Util;
using static QuantConnect.StringExtensions;

namespace QuantConnect
{
    /// <summary>
    /// Isolator class - create a new instance of the algorithm and ensure it doesn't
    /// exceed memory or time execution limits.
    /// </summary>
    public class Isolator
    {
        /// <summary>
        /// Algo cancellation controls - cancel source.
        /// </summary>
        public CancellationTokenSource CancellationTokenSource
        {
            get; private set;
        }

        /// <summary>
        /// Algo cancellation controls - cancellation token for algorithm thread.
        /// </summary>
        public CancellationToken CancellationToken
        {
            get { return CancellationTokenSource.Token; }
        }

        /// <summary>
        /// Check if this task isolator is cancelled, and exit the analysis
        /// </summary>
        public bool IsCancellationRequested
        {
            get { return CancellationTokenSource.IsCancellationRequested; }
        }

        /// <summary>
        /// Initializes a new instance of the <see cref="Isolator"/> class
        /// </summary>
        public Isolator()
        {
            CancellationTokenSource = new CancellationTokenSource();
        }

        /// <summary>
        /// Execute a code block with a maximum limit on time and memory.
        /// </summary>
        /// <param name="timeSpan">Timeout in timespan</param>
        /// <param name="withinCustomLimits">Function used to determine if the codeBlock is within custom limits, such as with algorithm manager
        /// timing individual time loops, return a non-null and non-empty string with a message indicating the error/reason for stoppage</param>
        /// <param name="codeBlock">Action codeblock to execute</param>
        /// <param name="memoryCap">Maximum memory allocation, default 1024Mb</param>
        /// <param name="sleepIntervalMillis">Sleep interval between each check in ms</param>
        /// <param name="workerThread">The worker thread instance that will execute the provided action, if null
        /// will use a <see cref="Task"/></param>
        /// <returns>True if algorithm exited successfully, false if cancelled because it exceeded limits.</returns>
        public bool ExecuteWithTimeLimit(TimeSpan timeSpan, Func<IsolatorLimitResult> withinCustomLimits, Action codeBlock, long memoryCap = 1024, int sleepIntervalMillis = 1000, WorkerThread workerThread = null)
        {
            workerThread?.Add(codeBlock);

            var task = workerThread == null
                //Launch task
                ? Task.Factory.StartNew(codeBlock, CancellationTokenSource.Token)
                // wrapper task so we can reuse MonitorTask
                : Task.Factory.StartNew(() => workerThread.FinishedWorkItem.WaitOne(), CancellationTokenSource.Token);
            try
            {
                return MonitorTask(task, timeSpan, withinCustomLimits, memoryCap, sleepIntervalMillis);
            }
            catch (Exception)
            {
                if (!task.IsCompleted)
                {
                    // lets free the wrapper task even if the worker thread didn't finish
                    workerThread?.FinishedWorkItem.Set();
                }
                throw;
            }
        }

        private bool MonitorTask(Task task,
            TimeSpan timeSpan,
            Func<IsolatorLimitResult> withinCustomLimits,
            long memoryCap = 1024,
            int sleepIntervalMillis = 1000)
        {
            // default to always within custom limits
            withinCustomLimits = withinCustomLimits ?? (() => new IsolatorLimitResult(TimeSpan.Zero, string.Empty));

            var message = "";
            var emaPeriod = 60d;
            var memoryUsed = 0L;
            var end = DateTime.Now + timeSpan;
            var memoryLogger = DateTime.Now + TimeSpan.FromMinutes(1);
            var isolatorLimitResult = new IsolatorLimitResult(TimeSpan.Zero, string.Empty);

            //Convert to bytes
            memoryCap *= 1024 * 1024;
            var spikeLimit = memoryCap*2;

            // give some granularity to the sleep interval if >= 1000ms
            var sleepGranularity = sleepIntervalMillis >= 1000 ? 5 : 1;
            var granularSleepIntervalMillis = sleepIntervalMillis / sleepGranularity;

            while (!task.IsCompleted && DateTime.Now < end)
            {
                // if over 80% allocation force GC then sample
                var sample = Convert.ToDouble(GC.GetTotalMemory(memoryUsed > memoryCap * 0.8));

                // find the EMA of the memory used to prevent spikes killing stategy
                memoryUsed = Convert.ToInt64((emaPeriod-1)/emaPeriod * memoryUsed + (1/emaPeriod)*sample);

                // if the rolling EMA > cap; or the spike is more than 2x the allocation.
                if (memoryUsed > memoryCap || sample > spikeLimit)
                {
                    message = $"Execution Security Error: Memory Usage Maxed Out - {PrettyFormatRam(memoryCap)}MB max, " +
                              $"with last sample of {PrettyFormatRam((long) sample)}MB.";
                    break;
                }

                if (DateTime.Now > memoryLogger)
                {
                    if (memoryUsed > memoryCap * 0.8)
                    {
                        Log.Error(Invariant($"Execution Security Error: Memory usage over 80% capacity. Sampled at {sample}"));
                    }

<<<<<<< HEAD
                    //Log.Trace("{0} Isolator.ExecuteWithTimeLimit(): Used: {1} Sample: {2} CurrentTimeStepElapsed: {3}",
                    //    DateTime.Now.ToString("u"),
                    //    PrettyFormatRam(memoryUsed),
                    //    PrettyFormatRam((long)sample),
                    //    isolatorLimitResult.CurrentTimeStepElapsed.ToString("mm\\:ss\\.fff"));
=======
                    Log.Trace("Isolator.ExecuteWithTimeLimit(): " +
                              $"Used: {PrettyFormatRam(memoryUsed)}, " +
                              $"Sample: {PrettyFormatRam((long)sample)}, " +
                              $"App: {PrettyFormatRam(OS.ApplicationMemoryUsed * 1024 * 1024)}, " +
                              Invariant($"CurrentTimeStepElapsed: {isolatorLimitResult.CurrentTimeStepElapsed:mm':'ss'.'fff}"));
>>>>>>> fd9c4a49

                    memoryLogger = DateTime.Now.AddMinutes(1);
                }

                // check to see if we're within other custom limits defined by the caller
                isolatorLimitResult = withinCustomLimits();
                if (!isolatorLimitResult.IsWithinCustomLimits)
                {
                    message = isolatorLimitResult.ErrorMessage;
                    break;
                }

                // for loop to give the sleep intervals some granularity
                for (int i = 0; i < sleepGranularity; i++)
                {
                    Thread.Sleep(granularSleepIntervalMillis);
                    if (task.IsCompleted)
                    {
                        break;
                    }
                }
            }

            if (task.IsCompleted == false && message == "")
            {
<<<<<<< HEAD
                message = "Execution Security Error: Operation timed out - " + timeSpan.TotalMinutes + " minutes max. Check for recursive loops.";
                //Log.Trace("Isolator.ExecuteWithTimeLimit(): " + message);
=======
                message = $"Execution Security Error: Operation timed out - {timeSpan.TotalMinutes.ToStringInvariant()} minutes max. Check for recursive loops.";
                Log.Trace($"Isolator.ExecuteWithTimeLimit(): {message}");
>>>>>>> fd9c4a49
            }

            if (message != "")
            {
                CancellationTokenSource.Cancel();
                Log.Error($"Security.ExecuteWithTimeLimit(): {message}");
                throw new TimeoutException(message);
            }
            return task.IsCompleted;
        }

        /// <summary>
        /// Execute a code block with a maximum limit on time and memory.
        /// </summary>
        /// <param name="timeSpan">Timeout in timespan</param>
        /// <param name="codeBlock">Action codeblock to execute</param>
        /// <param name="memoryCap">Maximum memory allocation, default 1024Mb</param>
        /// <param name="sleepIntervalMillis">Sleep interval between each check in ms</param>
        /// <param name="workerThread">The worker thread instance that will execute the provided action, if null
        /// will use a <see cref="Task"/></param>
        /// <returns>True if algorithm exited successfully, false if cancelled because it exceeded limits.</returns>
        public bool ExecuteWithTimeLimit(TimeSpan timeSpan, Action codeBlock, long memoryCap, int sleepIntervalMillis = 1000, WorkerThread workerThread = null)
        {
            return ExecuteWithTimeLimit(timeSpan, null, codeBlock, memoryCap, sleepIntervalMillis, workerThread);
        }

        /// <summary>
        /// Convert the bytes to a MB in double format for string display
        /// </summary>
        /// <param name="ramInBytes"></param>
        /// <returns></returns>
        private static string PrettyFormatRam(long ramInBytes)
        {
            return Math.Round(Convert.ToDouble(ramInBytes/(1024*1024))).ToStringInvariant();
        }
    }
}<|MERGE_RESOLUTION|>--- conflicted
+++ resolved
@@ -143,19 +143,11 @@
                         Log.Error(Invariant($"Execution Security Error: Memory usage over 80% capacity. Sampled at {sample}"));
                     }
 
-<<<<<<< HEAD
-                    //Log.Trace("{0} Isolator.ExecuteWithTimeLimit(): Used: {1} Sample: {2} CurrentTimeStepElapsed: {3}",
-                    //    DateTime.Now.ToString("u"),
-                    //    PrettyFormatRam(memoryUsed),
-                    //    PrettyFormatRam((long)sample),
-                    //    isolatorLimitResult.CurrentTimeStepElapsed.ToString("mm\\:ss\\.fff"));
-=======
-                    Log.Trace("Isolator.ExecuteWithTimeLimit(): " +
-                              $"Used: {PrettyFormatRam(memoryUsed)}, " +
-                              $"Sample: {PrettyFormatRam((long)sample)}, " +
-                              $"App: {PrettyFormatRam(OS.ApplicationMemoryUsed * 1024 * 1024)}, " +
-                              Invariant($"CurrentTimeStepElapsed: {isolatorLimitResult.CurrentTimeStepElapsed:mm':'ss'.'fff}"));
->>>>>>> fd9c4a49
+                    //Log.Trace("Isolator.ExecuteWithTimeLimit(): " +
+                      //        $"Used: {PrettyFormatRam(memoryUsed)}, " +
+                        //      $"Sample: {PrettyFormatRam((long)sample)}, " +
+                          //    $"App: {PrettyFormatRam(OS.ApplicationMemoryUsed * 1024 * 1024)}, " +
+                            //  Invariant($"CurrentTimeStepElapsed: {isolatorLimitResult.CurrentTimeStepElapsed:mm':'ss'.'fff}"));
 
                     memoryLogger = DateTime.Now.AddMinutes(1);
                 }
@@ -181,13 +173,8 @@
 
             if (task.IsCompleted == false && message == "")
             {
-<<<<<<< HEAD
-                message = "Execution Security Error: Operation timed out - " + timeSpan.TotalMinutes + " minutes max. Check for recursive loops.";
-                //Log.Trace("Isolator.ExecuteWithTimeLimit(): " + message);
-=======
                 message = $"Execution Security Error: Operation timed out - {timeSpan.TotalMinutes.ToStringInvariant()} minutes max. Check for recursive loops.";
-                Log.Trace($"Isolator.ExecuteWithTimeLimit(): {message}");
->>>>>>> fd9c4a49
+                //Log.Trace($"Isolator.ExecuteWithTimeLimit(): {message}");
             }
 
             if (message != "")
