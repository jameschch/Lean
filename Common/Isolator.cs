--- conflicted
+++ resolved
@@ -141,19 +141,11 @@
                         Log.Error("Execution Security Error: Memory usage over 80% capacity. Sampled at {0}", sample);
                     }
 
-<<<<<<< HEAD
                     //Log.Trace("{0} Isolator.ExecuteWithTimeLimit(): Used: {1} Sample: {2} CurrentTimeStepElapsed: {3}",
                     //    DateTime.Now.ToString("u"),
                     //    PrettyFormatRam(memoryUsed),
                     //    PrettyFormatRam((long)sample),
                     //    isolatorLimitResult.CurrentTimeStepElapsed.ToString("mm\\:ss\\.fff"));
-=======
-                    Log.Trace("Isolator.ExecuteWithTimeLimit(): " +
-                              $"Used: {PrettyFormatRam(memoryUsed)}, " +
-                              $"Sample: {PrettyFormatRam((long)sample)}, " +
-                              $"App: {PrettyFormatRam(OS.ApplicationMemoryUsed * 1024 * 1024)}, " +
-                              $"CurrentTimeStepElapsed: {isolatorLimitResult.CurrentTimeStepElapsed:mm':'ss'.'fff}");
->>>>>>> c64356a3
 
                     memoryLogger = DateTime.Now.AddMinutes(1);
                 }
