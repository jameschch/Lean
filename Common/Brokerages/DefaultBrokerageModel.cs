--- conflicted
+++ resolved
@@ -290,13 +290,8 @@
             switch (security.Type)
             {
                 case SecurityType.Crypto:
-<<<<<<< HEAD
-                    return new SecurityMarginModel(3.3m);
-
-=======
-                    model = new CashBuyingPowerModel();
-                    break;
->>>>>>> 07aaa236
+                    return new SecurityMarginModel(leverage, RequiredFreeBuyingPowerPercent);
+                    break;
                 case SecurityType.Forex:
                 case SecurityType.Cfd:
                     model = new SecurityMarginModel(leverage, RequiredFreeBuyingPowerPercent);
