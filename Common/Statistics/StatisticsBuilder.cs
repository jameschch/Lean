--- conflicted
+++ resolved
@@ -280,18 +280,8 @@
             var dtPrevious = new DateTime();
             var listPercentage = new List<double>();
 
-<<<<<<< HEAD
-            var listBenchmark = new List<double>();
-
-            var minDate = equity.Keys.FirstOrDefault() > DateTime.MinValue ? equity.Keys.FirstOrDefault().AddDays(-1) : equity.Keys.FirstOrDefault();
-            var maxDate = equity.Keys.LastOrDefault();
-
-            // Get benchmark performance array for same period:
-            benchmark.Keys.ToList().ForEach(dt =>
-=======
             // Get points performance array for the given period:
             foreach (var dt in points.Keys.Where(dt => dt >= fromDate.Date && dt.Date <= toDate))
->>>>>>> ed1c6fdd
             {
                 decimal previous;
                 var hasPrevious = points.TryGetValue(dtPrevious, out previous);
