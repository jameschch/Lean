{
  // this configuration file works by first loading all top-level
  // configuration items and then will load the specified environment
  // on top, this provides a layering affect. environment names can be
  // anything, and just require definition in this file. There's
  // two predefined environments, 'backtesting' and 'live', feel free
  // to add more!

  "environment": "backtesting", // "live-paper", "backtesting", "live-interactive", "live-interactive-iqfeed"

  // algorithm class selector
<<<<<<< HEAD
  "algorithm-type-name": "RobotTree",
=======
  "algorithm-type-name": "BasicTemplateFrameworkAlgorithm",
>>>>>>> cbd68cee

  // Algorithm language selector - options CSharp, FSharp, VisualBasic, Python, Java
  "algorithm-language": "CSharp",

  //Physical DLL location
<<<<<<< HEAD
  "algorithm-location": "Jtc.Algorithm.dll",
  //"algorithm-location": "../../../Algorithm.Python/BasicTemplateAlgorithm.py",
=======
  "algorithm-location": "QuantConnect.Algorithm.CSharp.dll",
  //"algorithm-location": "../../../Algorithm.Python/BasicTemplateFrameworkAlgorithm.py",
>>>>>>> cbd68cee
  //"algorithm-location": "QuantConnect.Algorithm.FSharp.dll",
  //"algorithm-location": "QuantConnect.Algorithm.VisualBasic.dll",
  //"algorithm-location": "QuantConnect.Algorithm.Java.dll",

<<<<<<< HEAD
  // engine
  "data-folder":    "../../../../Data/",
  "cache-location": "../../../../Data/	",
  "data-directory": "../../../../Data/	",
=======
  //Jupyter notebook
  //"composer-dll-directory": ".",

  // engine
  "data-folder": "../../../Data/",
>>>>>>> cbd68cee

  // handlers
  "log-handler": "QuantConnect.Logging.CompositeLogHandler",
  "messaging-handler": "QuantConnect.Messaging.Messaging",
  "job-queue-handler": "QuantConnect.Queues.JobQueue",
  "api-handler": "QuantConnect.Api.Api",
  "map-file-provider": "QuantConnect.Data.Auxiliary.LocalDiskMapFileProvider",
  "factor-file-provider": "QuantConnect.Data.Auxiliary.LocalDiskFactorFileProvider",
  "data-provider": "QuantConnect.Lean.Engine.DataFeeds.DefaultDataProvider",
<<<<<<< HEAD
=======
  "alpha-handler": "QuantConnect.Lean.Engine.Alphas.DefaultAlphaHandler",
>>>>>>> cbd68cee

  // limits on number of symbols to allow
  "symbol-minute-limit": 10000,
  "symbol-second-limit": 10000,
  "symbol-tick-limit": 10000,

<<<<<<< HEAD
=======
  // limits the amount of data points per chart series. Applies only for backtesting
  "maximum-data-points-per-chart-series": 4000,

>>>>>>> cbd68cee
  // if one uses true in following token, market hours will remain open all hours and all days.
  // if one uses false will make lean operate only during regular market hours.
  "force-exchange-always-open": false,

  // save list of transactions to the specified csv file
  "transaction-log": "",

  // To get your api access token go to quantconnect.com/account
  "job-user-id": "0",
  "api-access-token": "",

  // live data configuration
  "live-data-url": "ws://www.quantconnect.com/api/v2/live/data/",
  "live-data-port": 8020,

  // interactive brokers configuration
  "ib-account": "",
  "ib-user-name": "",
  "ib-password": "",
  "ib-host": "127.0.0.1",
  "ib-port": "4002",
  "ib-agent-description": "Individual",
  "ib-use-tws": false,
  "ib-tws-dir": "C:\\Jts",
  "ib-trading-mode": "paper",
  "ib-controller-dir": "C:\\IBController",
<<<<<<< HEAD
=======
  "ib-enable-delayed-streaming-data": false,
>>>>>>> cbd68cee

  // tradier configuration
  "tradier-account-id": "",
  "tradier-access-token": "",
  "tradier-refresh-token": "",
  "tradier-issued-at": "",
  "tradier-lifespan": "",
  "tradier-refresh-session": true,

  // oanda configuration
  "oanda-environment": "Practice",
  "oanda-access-token": "",
  "oanda-account-id": "",

  // fxcm configuration
  "fxcm-server": "http://www.fxcorporate.com/Hosts.jsp",
  "fxcm-terminal": "Demo", //Real or Demo
  "fxcm-user-name": "",
  "fxcm-password": "",
  "fxcm-account-id": "",

  // iqfeed configuration
  "iqfeed-username": "",
  "iqfeed-password": "",
  "iqfeed-productName": "",
  "iqfeed-version": "1.0",

  // gdax configuration
  "gdax-api-secret": "",
  "gdax-api-key": "",
  "gdax-passphrase": "",

<<<<<<< HEAD
=======
  // bitfinex configuration
  "bitfinex-api-secret": "",
  "bitfinex-api-key": "",

>>>>>>> cbd68cee
  // Required to access data from Quandl
  // To get your access token go to https://www.quandl.com/account/api
  "quandl-auth-token": "",

<<<<<<< HEAD
  // parameters to set in the algorithm (the below are just samples)
  "parameters": {
=======
  // Required to access data from Tiingo
  // To get your access token go to https://www.tiingo.com
  "tiingo-auth-token": "",

  // alpaca configuration
  // available trading mode: 'paper', 'live'
  "alpaca-key-id": "",
  "alpaca-secret-key": "",
  "alpaca-trading-mode": "paper",

  // parameters to set in the algorithm (the below are just samples)
  "parameters": {
    // Intrinio account user and password
    "intrinio-username": "",
    "intrinio-password": "",

>>>>>>> cbd68cee
    "ema-fast": 10,
    "ema-slow": 20
  },

<<<<<<< HEAD
  //log noise
  "algorithm-path-python": "../../../Algorithm.Python/",
  "lean-manager-type": "LocalLeanManager",
  "security-data-feeds": "",
  "version-id": "",
  "algorithm-manager-time-loop-maximum": 20,
  "forward-console-messages": true,
  "ignore-version-checks": false,
  "job-project-id": 0,
  "send-via-api": false,

=======
>>>>>>> cbd68cee
  "environments": {

    // defines the 'backtesting' environment
    "backtesting": {
      "live-mode": false,

      "setup-handler": "QuantConnect.Lean.Engine.Setup.ConsoleSetupHandler",
      "result-handler": "QuantConnect.Lean.Engine.Results.BacktestingResultHandler",
      "data-feed-handler": "QuantConnect.Lean.Engine.DataFeeds.FileSystemDataFeed",
      "real-time-handler": "QuantConnect.Lean.Engine.RealTime.BacktestingRealTimeHandler",
      "history-provider": "QuantConnect.Lean.Engine.HistoricalData.SubscriptionDataReaderHistoryProvider",
      "transaction-handler": "QuantConnect.Lean.Engine.TransactionHandlers.BacktestingTransactionHandler"
    },

    // defines the 'live-paper' environment
    "live-paper": {
      "live-mode": true,

      // the paper brokerage requires the BacktestingTransactionHandler
      "live-mode-brokerage": "PaperBrokerage",

      "setup-handler": "QuantConnect.Lean.Engine.Setup.BrokerageSetupHandler",
      "result-handler": "QuantConnect.Lean.Engine.Results.LiveTradingResultHandler",
      "data-feed-handler": "QuantConnect.Lean.Engine.DataFeeds.LiveTradingDataFeed",
      "data-queue-handler": "QuantConnect.Lean.Engine.DataFeeds.Queues.LiveDataQueue",
      "real-time-handler": "QuantConnect.Lean.Engine.RealTime.LiveTradingRealTimeHandler",
      "transaction-handler": "QuantConnect.Lean.Engine.TransactionHandlers.BacktestingTransactionHandler"
    },

    // defines the 'live-tradier' environment
    "live-tradier": {
      "live-mode": true,

      // this setting will save tradier access/refresh tokens to a tradier-tokens.txt file
      // that can be read in next time, this makes it easier to start/stop a tradier algorithm
      "tradier-save-tokens": true,

      // real brokerage implementations require the BrokerageTransactionHandler
      "live-mode-brokerage": "TradierBrokerage",
      "data-queue-handler": "TradierBrokerage",

      "setup-handler": "QuantConnect.Lean.Engine.Setup.BrokerageSetupHandler",
      "result-handler": "QuantConnect.Lean.Engine.Results.LiveTradingResultHandler",
      "data-feed-handler": "QuantConnect.Lean.Engine.DataFeeds.LiveTradingDataFeed",
      "real-time-handler": "QuantConnect.Lean.Engine.RealTime.LiveTradingRealTimeHandler",
      "transaction-handler": "QuantConnect.Lean.Engine.TransactionHandlers.BrokerageTransactionHandler"
    },

    // defines the 'live-interactive' environment
    "live-interactive": {
      "live-mode": true,

      // real brokerage implementations require the BrokerageTransactionHandler
      "live-mode-brokerage": "InteractiveBrokersBrokerage",
      "setup-handler": "QuantConnect.Lean.Engine.Setup.BrokerageSetupHandler",
      "result-handler": "QuantConnect.Lean.Engine.Results.LiveTradingResultHandler",
      "data-feed-handler": "QuantConnect.Lean.Engine.DataFeeds.LiveTradingDataFeed",
      "data-queue-handler": "QuantConnect.Brokerages.InteractiveBrokers.InteractiveBrokersBrokerage",
      "real-time-handler": "QuantConnect.Lean.Engine.RealTime.LiveTradingRealTimeHandler",
      "transaction-handler": "QuantConnect.Lean.Engine.TransactionHandlers.BrokerageTransactionHandler",
      "history-provider": "BrokerageHistoryProvider"
    },

    // defines the 'live-interactive-iqfeed' environment
    "live-interactive-iqfeed": {
      "live-mode": true,

      // real brokerage implementations require the BrokerageTransactionHandler
      "live-mode-brokerage": "InteractiveBrokersBrokerage",
      "setup-handler": "QuantConnect.Lean.Engine.Setup.BrokerageSetupHandler",
      "result-handler": "QuantConnect.Lean.Engine.Results.LiveTradingResultHandler",
      "data-feed-handler": "QuantConnect.Lean.Engine.DataFeeds.LiveTradingDataFeed",
      "data-queue-handler": "QuantConnect.ToolBox.IQFeed.IQFeedDataQueueHandler",
      "real-time-handler": "QuantConnect.Lean.Engine.RealTime.LiveTradingRealTimeHandler",
      "transaction-handler": "QuantConnect.Lean.Engine.TransactionHandlers.BrokerageTransactionHandler",
      "history-provider": "QuantConnect.ToolBox.IQFeed.IQFeedDataQueueHandler"
    },

    // defines the 'live-fxcm' environment
    "live-fxcm": {
      "live-mode": true,

      // real brokerage implementations require the BrokerageTransactionHandler
      "live-mode-brokerage": "FxcmBrokerage",
      "data-queue-handler": "FxcmBrokerage",
      "setup-handler": "QuantConnect.Lean.Engine.Setup.BrokerageSetupHandler",
      "result-handler": "QuantConnect.Lean.Engine.Results.LiveTradingResultHandler",
      "data-feed-handler": "QuantConnect.Lean.Engine.DataFeeds.LiveTradingDataFeed",
      "real-time-handler": "QuantConnect.Lean.Engine.RealTime.LiveTradingRealTimeHandler",
      "transaction-handler": "QuantConnect.Lean.Engine.TransactionHandlers.BrokerageTransactionHandler",
      "history-provider": "BrokerageHistoryProvider"
    },

    // defines the 'live-oanda' environment
    "live-oanda": {
      "live-mode": true,

      // real brokerage implementations require the BrokerageTransactionHandler
      "live-mode-brokerage": "OandaBrokerage",
      "data-queue-handler": "OandaBrokerage",
      "setup-handler": "QuantConnect.Lean.Engine.Setup.BrokerageSetupHandler",
      "result-handler": "QuantConnect.Lean.Engine.Results.LiveTradingResultHandler",
      "data-feed-handler": "QuantConnect.Lean.Engine.DataFeeds.LiveTradingDataFeed",
      "real-time-handler": "QuantConnect.Lean.Engine.RealTime.LiveTradingRealTimeHandler",
      "transaction-handler": "QuantConnect.Lean.Engine.TransactionHandlers.BrokerageTransactionHandler",
      "history-provider": "BrokerageHistoryProvider"
    },

    // defines the 'backtesting-desktop' environment
    "backtesting-desktop": {
      "live-mode": false,
      "send-via-api": true,

      "setup-handler": "QuantConnect.Lean.Engine.Setup.ConsoleSetupHandler",
      "result-handler": "QuantConnect.Lean.Engine.Results.BacktestingResultHandler",
      "data-feed-handler": "QuantConnect.Lean.Engine.DataFeeds.FileSystemDataFeed",
      "real-time-handler": "QuantConnect.Lean.Engine.RealTime.BacktestingRealTimeHandler",
      "transaction-handler": "QuantConnect.Lean.Engine.TransactionHandlers.BacktestingTransactionHandler",
      "messaging-handler": "QuantConnect.Messaging.StreamingMessageHandler",
      "log-handler": "QuantConnect.Logging.QueueLogHandler",
      "desktop-http-port": "1234",
      "desktop-exe": "../../../UserInterface/bin/Debug/QuantConnect.Views.exe"
    },

    // defines the 'live-desktop' environment
    "live-desktop": {
      "live-mode": true,
      "send-via-api": true,

      // Set your own brokerage and data queue handlers here.
      // Live desktop charting isn't as cool as on quantconnect.com but its pretty neat!
      "live-mode-brokerage": "FxcmBrokerage",
      "data-queue-handler": "FxcmBrokerage",
      "setup-handler": "QuantConnect.Lean.Engine.Setup.BrokerageSetupHandler",
      "result-handler": "QuantConnect.Lean.Engine.Results.LiveTradingResultHandler",
      "data-feed-handler": "QuantConnect.Lean.Engine.DataFeeds.LiveTradingDataFeed",
      "real-time-handler": "QuantConnect.Lean.Engine.RealTime.LiveTradingRealTimeHandler",
      "transaction-handler": "QuantConnect.Lean.Engine.TransactionHandlers.BrokerageTransactionHandler",
      "messaging-handler": "QuantConnect.Messaging.StreamingMessageHandler",
      "log-handler": "QuantConnect.Logging.QueueLogHandler",
      "desktop-http-port": "1234",
      "desktop-exe": "../../../UserInterface/bin/Release/QuantConnect.Views.exe"
    },

    "live-gdax": {
      "live-mode": true,

      // real brokerage implementations require the BrokerageTransactionHandler
      "live-mode-brokerage": "GDAXBrokerage",
<<<<<<< HEAD
      "data-queue-handler": "GDAXBrokerage",
=======
      "data-queue-handler": "GDAXDataQueueHandler",
>>>>>>> cbd68cee
      "setup-handler": "QuantConnect.Lean.Engine.Setup.BrokerageSetupHandler",
      "result-handler": "QuantConnect.Lean.Engine.Results.LiveTradingResultHandler",
      "data-feed-handler": "QuantConnect.Lean.Engine.DataFeeds.LiveTradingDataFeed",
      "real-time-handler": "QuantConnect.Lean.Engine.RealTime.LiveTradingRealTimeHandler",
      "transaction-handler": "QuantConnect.Lean.Engine.TransactionHandlers.BrokerageTransactionHandler",
<<<<<<< HEAD
      //"history-provider": "BrokerageHistoryProvider"
    },

=======
      "history-provider": "BrokerageHistoryProvider"
    },

    "live-bitfinex": {
      "live-mode": true,

      // real brokerage implementations require the BrokerageTransactionHandler
      "live-mode-brokerage": "BitfinexBrokerage",
      "data-queue-handler": "BitfinexBrokerage",
      "setup-handler": "QuantConnect.Lean.Engine.Setup.BrokerageSetupHandler",
      "result-handler": "QuantConnect.Lean.Engine.Results.LiveTradingResultHandler",
      "data-feed-handler": "QuantConnect.Lean.Engine.DataFeeds.LiveTradingDataFeed",
      "real-time-handler": "QuantConnect.Lean.Engine.RealTime.LiveTradingRealTimeHandler",
      "transaction-handler": "QuantConnect.Lean.Engine.TransactionHandlers.BrokerageTransactionHandler",
      "history-provider": "BrokerageHistoryProvider"
    },

    // defines the 'live-alpaca' environment
    "live-alpaca": {
      "live-mode": true,

      // real brokerage implementations require the BrokerageTransactionHandler
      "live-mode-brokerage": "AlpacaBrokerage",
      "data-queue-handler": "AlpacaBrokerage",
      "setup-handler": "QuantConnect.Lean.Engine.Setup.BrokerageSetupHandler",
      "result-handler": "QuantConnect.Lean.Engine.Results.LiveTradingResultHandler",
      "data-feed-handler": "QuantConnect.Lean.Engine.DataFeeds.LiveTradingDataFeed",
      "real-time-handler": "QuantConnect.Lean.Engine.RealTime.LiveTradingRealTimeHandler",
      "transaction-handler": "QuantConnect.Lean.Engine.TransactionHandlers.BrokerageTransactionHandler",
      "history-provider": "BrokerageHistoryProvider"
    }

>>>>>>> cbd68cee
  }
}<|MERGE_RESOLUTION|>--- conflicted
+++ resolved
@@ -9,39 +9,23 @@
   "environment": "backtesting", // "live-paper", "backtesting", "live-interactive", "live-interactive-iqfeed"
 
   // algorithm class selector
-<<<<<<< HEAD
-  "algorithm-type-name": "RobotTree",
-=======
   "algorithm-type-name": "BasicTemplateFrameworkAlgorithm",
->>>>>>> cbd68cee
 
   // Algorithm language selector - options CSharp, FSharp, VisualBasic, Python, Java
   "algorithm-language": "CSharp",
 
   //Physical DLL location
-<<<<<<< HEAD
-  "algorithm-location": "Jtc.Algorithm.dll",
-  //"algorithm-location": "../../../Algorithm.Python/BasicTemplateAlgorithm.py",
-=======
   "algorithm-location": "QuantConnect.Algorithm.CSharp.dll",
   //"algorithm-location": "../../../Algorithm.Python/BasicTemplateFrameworkAlgorithm.py",
->>>>>>> cbd68cee
   //"algorithm-location": "QuantConnect.Algorithm.FSharp.dll",
   //"algorithm-location": "QuantConnect.Algorithm.VisualBasic.dll",
   //"algorithm-location": "QuantConnect.Algorithm.Java.dll",
 
-<<<<<<< HEAD
-  // engine
-  "data-folder":    "../../../../Data/",
-  "cache-location": "../../../../Data/	",
-  "data-directory": "../../../../Data/	",
-=======
   //Jupyter notebook
   //"composer-dll-directory": ".",
 
   // engine
   "data-folder": "../../../Data/",
->>>>>>> cbd68cee
 
   // handlers
   "log-handler": "QuantConnect.Logging.CompositeLogHandler",
@@ -51,22 +35,16 @@
   "map-file-provider": "QuantConnect.Data.Auxiliary.LocalDiskMapFileProvider",
   "factor-file-provider": "QuantConnect.Data.Auxiliary.LocalDiskFactorFileProvider",
   "data-provider": "QuantConnect.Lean.Engine.DataFeeds.DefaultDataProvider",
-<<<<<<< HEAD
-=======
   "alpha-handler": "QuantConnect.Lean.Engine.Alphas.DefaultAlphaHandler",
->>>>>>> cbd68cee
 
   // limits on number of symbols to allow
   "symbol-minute-limit": 10000,
   "symbol-second-limit": 10000,
   "symbol-tick-limit": 10000,
 
-<<<<<<< HEAD
-=======
   // limits the amount of data points per chart series. Applies only for backtesting
   "maximum-data-points-per-chart-series": 4000,
 
->>>>>>> cbd68cee
   // if one uses true in following token, market hours will remain open all hours and all days.
   // if one uses false will make lean operate only during regular market hours.
   "force-exchange-always-open": false,
@@ -93,10 +71,7 @@
   "ib-tws-dir": "C:\\Jts",
   "ib-trading-mode": "paper",
   "ib-controller-dir": "C:\\IBController",
-<<<<<<< HEAD
-=======
   "ib-enable-delayed-streaming-data": false,
->>>>>>> cbd68cee
 
   // tradier configuration
   "tradier-account-id": "",
@@ -129,21 +104,14 @@
   "gdax-api-key": "",
   "gdax-passphrase": "",
 
-<<<<<<< HEAD
-=======
   // bitfinex configuration
   "bitfinex-api-secret": "",
   "bitfinex-api-key": "",
 
->>>>>>> cbd68cee
   // Required to access data from Quandl
   // To get your access token go to https://www.quandl.com/account/api
   "quandl-auth-token": "",
 
-<<<<<<< HEAD
-  // parameters to set in the algorithm (the below are just samples)
-  "parameters": {
-=======
   // Required to access data from Tiingo
   // To get your access token go to https://www.tiingo.com
   "tiingo-auth-token": "",
@@ -160,25 +128,10 @@
     "intrinio-username": "",
     "intrinio-password": "",
 
->>>>>>> cbd68cee
     "ema-fast": 10,
     "ema-slow": 20
   },
 
-<<<<<<< HEAD
-  //log noise
-  "algorithm-path-python": "../../../Algorithm.Python/",
-  "lean-manager-type": "LocalLeanManager",
-  "security-data-feeds": "",
-  "version-id": "",
-  "algorithm-manager-time-loop-maximum": 20,
-  "forward-console-messages": true,
-  "ignore-version-checks": false,
-  "job-project-id": 0,
-  "send-via-api": false,
-
-=======
->>>>>>> cbd68cee
   "environments": {
 
     // defines the 'backtesting' environment
@@ -328,21 +281,12 @@
 
       // real brokerage implementations require the BrokerageTransactionHandler
       "live-mode-brokerage": "GDAXBrokerage",
-<<<<<<< HEAD
-      "data-queue-handler": "GDAXBrokerage",
-=======
       "data-queue-handler": "GDAXDataQueueHandler",
->>>>>>> cbd68cee
-      "setup-handler": "QuantConnect.Lean.Engine.Setup.BrokerageSetupHandler",
-      "result-handler": "QuantConnect.Lean.Engine.Results.LiveTradingResultHandler",
-      "data-feed-handler": "QuantConnect.Lean.Engine.DataFeeds.LiveTradingDataFeed",
-      "real-time-handler": "QuantConnect.Lean.Engine.RealTime.LiveTradingRealTimeHandler",
-      "transaction-handler": "QuantConnect.Lean.Engine.TransactionHandlers.BrokerageTransactionHandler",
-<<<<<<< HEAD
-      //"history-provider": "BrokerageHistoryProvider"
-    },
-
-=======
+      "setup-handler": "QuantConnect.Lean.Engine.Setup.BrokerageSetupHandler",
+      "result-handler": "QuantConnect.Lean.Engine.Results.LiveTradingResultHandler",
+      "data-feed-handler": "QuantConnect.Lean.Engine.DataFeeds.LiveTradingDataFeed",
+      "real-time-handler": "QuantConnect.Lean.Engine.RealTime.LiveTradingRealTimeHandler",
+      "transaction-handler": "QuantConnect.Lean.Engine.TransactionHandlers.BrokerageTransactionHandler",
       "history-provider": "BrokerageHistoryProvider"
     },
 
@@ -375,6 +319,5 @@
       "history-provider": "BrokerageHistoryProvider"
     }
 
->>>>>>> cbd68cee
   }
 }