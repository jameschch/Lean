﻿/*
 * QUANTCONNECT.COM - Democratizing Finance, Empowering Individuals.
 * Lean Algorithmic Trading Engine v2.0. Copyright 2014 QuantConnect Corporation.
 *
 * Licensed under the Apache License, Version 2.0 (the "License");
 * you may not use this file except in compliance with the License.
 * You may obtain a copy of the License at http://www.apache.org/licenses/LICENSE-2.0
 *
 * Unless required by applicable law or agreed to in writing, software
 * distributed under the License is distributed on an "AS IS" BASIS,
 * WITHOUT WARRANTIES OR CONDITIONS OF ANY KIND, either express or implied.
 * See the License for the specific language governing permissions and
 * limitations under the License.
 *
*/

using System;
using System.Collections.Concurrent;
using System.Collections.Generic;
using System.Linq;
using System.Threading;
using QuantConnect.Configuration;
using QuantConnect.Interfaces;
using QuantConnect.Lean.Engine.TransactionHandlers;
using QuantConnect.Logging;
using QuantConnect.Orders;
using QuantConnect.Packets;
using QuantConnect.Statistics;
using QuantConnect.Util;
using System.IO;
using QuantConnect.Lean.Engine.Alphas;

namespace QuantConnect.Lean.Engine.Results
{
    /// <summary>
    /// Backtesting result handler passes messages back from the Lean to the User.
    /// </summary>
    public class BacktestingResultHandler : BaseResultsHandler, IResultHandler
    {
        // used for resetting out/error upon completion
        private static readonly TextWriter StandardOut = Console.Out;
        private static readonly TextWriter StandardError = Console.Error;
        private const double Samples = 4000;
        private const double MinimumSamplePeriod = 4;

        private BacktestNodePacket _job;
        private int _jobDays;
        private DateTime _nextUpdate;
        private DateTime _nextS3Update;
        private DateTime _lastUpdate;
        private string _errorMessage;
        private double _daysProcessed;
        private double _daysProcessedFrontier;
        private bool _processingFinalPacket;
        private readonly HashSet<string> _chartSeriesExceededDataPoints;

        //Processing Time:
        private DateTime _nextSample;
        private string _algorithmId;
        private int _projectId;

        /// <summary>
        /// Packeting message queue to temporarily store packets and then pull for processing.
        /// </summary>
        public ConcurrentQueue<Packet> Messages { get; set; }

        /// <summary>
        /// Charts collection for storing the master copy of user charting data.
        /// </summary>
        public ConcurrentDictionary<string, Chart> Charts { get; set; }

        /// <summary>
        /// Boolean flag indicating the result handler thread is completely finished and ready to dispose.
        /// </summary>
        public bool IsActive { get; private set; }

        /// <summary>
        /// Sampling period for timespans between resamples of the charting equity.
        /// </summary>
        /// <remarks>Specifically critical for backtesting since with such long timeframes the sampled data can get extreme.</remarks>
        public TimeSpan ResamplePeriod { get; private set; }

        /// <summary>
        /// How frequently the backtests push messages to the browser.
        /// </summary>
        /// <remarks>Update frequency of notification packets</remarks>
        public TimeSpan NotificationPeriod { get; }

        /// <summary>
        /// A dictionary containing summary statistics
        /// </summary>
        public Dictionary<string, string> FinalStatistics { get; private set; }

        /// <summary>
        /// Creates a new instance
        /// </summary>
        public BacktestingResultHandler()
        {
            Messages = new ConcurrentQueue<Packet>();
            Charts = new ConcurrentDictionary<string, Chart>();
            IsActive = true;
            ResamplePeriod = TimeSpan.FromMinutes(4);
            NotificationPeriod = TimeSpan.FromSeconds(2);

            _chartSeriesExceededDataPoints = new HashSet<string>();

            // Delay uploading first packet
            _nextS3Update = StartTime.AddSeconds(30);

            //Default charts:
            Charts.AddOrUpdate("Strategy Equity", new Chart("Strategy Equity"));
            Charts["Strategy Equity"].Series.Add("Equity", new Series("Equity", SeriesType.Candle, 0, "$"));
            Charts["Strategy Equity"].Series.Add("Daily Performance", new Series("Daily Performance", SeriesType.Bar, 1, "%"));
        }

        /// <summary>
        /// Initialize the result handler with this result packet.
        /// </summary>
        /// <param name="job">Algorithm job packet for this result handler</param>
        /// <param name="messagingHandler">The handler responsible for communicating messages to listeners</param>
        /// <param name="api">The api instance used for handling logs</param>
        /// <param name="transactionHandler">The transaction handler used to get the algorithms <see cref="Order"/> information</param>
        public virtual void Initialize(AlgorithmNodePacket job, IMessagingHandler messagingHandler, IApi api, ITransactionHandler transactionHandler)
        {
            _algorithmId = job.AlgorithmId;
            _projectId = job.ProjectId;
            MessagingHandler = messagingHandler;
            TransactionHandler = transactionHandler;
            _job = (BacktestNodePacket)job;
            if (_job == null) throw new Exception("BacktestingResultHandler.Constructor(): Submitted Job type invalid.");
            JobId = _job.BacktestId;
            CompileId = _job.CompileId;
        }

        /// <summary>
        /// The main processing method steps through the messaging queue and processes the messages one by one.
        /// </summary>
        public void Run()
        {
            try
            {
                while (!(ExitTriggered && Messages.Count == 0))
                {
                    //While there's no work to do, go back to the algorithm:
                    if (Messages.Count == 0)
                    {
                        Thread.Sleep(50);
                    }
                    else
                    {
                        //1. Process Simple Messages in Queue
                        Packet packet;
                        if (Messages.TryDequeue(out packet))
                        {
                            MessagingHandler.Send(packet);
                        }
                    }

                    //2. Update the packet scanner:
                    Update();

                } // While !End.
            }
            catch (Exception err)
            {
                // unexpected error, we need to close down shop
                Log.Error(err);
                // quit the algorithm due to error
                Algorithm.RunTimeError = err;
            }

            Log.Trace("BacktestingResultHandler.Run(): Ending Thread...");
            IsActive = false;

            // reset standard out/error
            Console.SetOut(StandardOut);
            Console.SetError(StandardError);
        } // End Run();

        /// <summary>
        /// Send a backtest update to the browser taking a latest snapshot of the charting data.
        /// </summary>
        public void Update()
        {
            try
            {
                //Sometimes don't run the update, if not ready or we're ending.
                if (Algorithm?.Transactions == null || _processingFinalPacket)
                {
                    return;
                }

                if (DateTime.UtcNow <= _nextUpdate || _daysProcessed < _daysProcessedFrontier) return;

                //Extract the orders since last update
                var deltaOrders = new Dictionary<int, Order>();
                try
                {
                    deltaOrders = (from order in TransactionHandler.Orders
                        where (order.Value.Time.Date >= _lastUpdate
                              || (order.Value.LastFillTime.HasValue && order.Value.LastFillTime.Value.Date >= _lastUpdate)
                              || (order.Value.LastUpdateTime.HasValue && order.Value.LastUpdateTime.Value.Date >= _lastUpdate))
                        select order).Take(50).ToDictionary(t => t.Key, t => t.Value);
                }
                catch (Exception err)
                {
                    Log.Error(err);
                }

                //Reset loop variables:
                try
                {
                    _lastUpdate = Algorithm.UtcTime.Date;
                    _daysProcessedFrontier = _daysProcessed + 1;
                    _nextUpdate = DateTime.UtcNow.AddSeconds(2);
                }
                catch (Exception err)
                {
                    Log.Error(err, "Can't update variables");
                }

                var deltaCharts = new Dictionary<string, Chart>();

                var performanceCharts = new Dictionary<string, Chart>();
                lock (ChartLock)
                {
                    //Get the updates since the last chart
                    foreach (var kvp in Charts)
                    {
                        var chart = kvp.Value;

                        var updates = chart.GetUpdates();
                        if (!updates.IsEmpty())
                        {
                            deltaCharts.Add(chart.Name, updates);
                        }

                        if (AlgorithmPerformanceCharts.Contains(kvp.Key))
                        {
                            performanceCharts[kvp.Key] = chart.Clone();
                        }
                    }
                }

                //Get the runtime statistics from the user algorithm:
                var runtimeStatistics = new Dictionary<string, string>();
                lock (RuntimeStatistics)
                {
                    foreach (var pair in RuntimeStatistics)
                    {
                        runtimeStatistics.Add(pair.Key, pair.Value);
                    }
                }
                var summary = GenerateStatisticsResults(performanceCharts).Summary;
                GetAlgorithmRuntimeStatistics(summary, runtimeStatistics);

                //Profit Loss Changes:
                var progress = Convert.ToDecimal(_daysProcessed / _jobDays);
                if (progress > 0.999m) progress = 0.999m;

                //1. Cloud Upload -> Upload the whole packet to S3  Immediately:
                if (DateTime.UtcNow > _nextS3Update)
                {
                    // For intermediate backtesting results, we truncate the order list to include only the last 100 orders
                    // The final packet will contain the full list of orders.
                    const int maxOrders = 100;
                    var orderCount = TransactionHandler.Orders.Count;

                    var completeResult = new BacktestResult(
                        Charts,
                        orderCount > maxOrders ? TransactionHandler.Orders.Skip(orderCount - maxOrders).ToDictionary() : TransactionHandler.Orders.ToDictionary(),
                        Algorithm.Transactions.TransactionRecord,
                        new Dictionary<string, string>(),
                        runtimeStatistics,
                        new Dictionary<string, AlgorithmPerformance>());

                    StoreResult(new BacktestResultPacket(_job, completeResult, Algorithm.EndDate, Algorithm.StartDate, progress));

                    _nextS3Update = DateTime.UtcNow.AddSeconds(30);
                }

                //2. Backtest Update -> Send the truncated packet to the backtester:
                var splitPackets = SplitPackets(deltaCharts, deltaOrders, runtimeStatistics, progress);

                foreach (var backtestingPacket in splitPackets)
                {
                    MessagingHandler.Send(backtestingPacket);
                }
            }
            catch (Exception err)
            {
                Log.Error(err);
            }
        }

        /// <summary>
        /// Run over all the data and break it into smaller packets to ensure they all arrive at the terminal
        /// </summary>
        public IEnumerable<BacktestResultPacket> SplitPackets(Dictionary<string, Chart> deltaCharts, Dictionary<int, Order> deltaOrders, Dictionary<string, string> runtimeStatistics, decimal progress)
        {
            // break the charts into groups
            var splitPackets = new List<BacktestResultPacket>();
            foreach (var chart in deltaCharts.Values)
            {
                splitPackets.Add(new BacktestResultPacket(_job, new BacktestResult
                {
                    Charts = new Dictionary<string, Chart>
                    {
                        {chart.Name, chart}
                    }
                }, Algorithm.EndDate, Algorithm.StartDate, progress));
            }

            // Send alpha run time statistics
            splitPackets.Add(new BacktestResultPacket(_job, new BacktestResult { AlphaRuntimeStatistics = AlphaRuntimeStatistics }, Algorithm.EndDate, Algorithm.StartDate, progress));

            // Add the orders into the charting packet:
            splitPackets.Add(new BacktestResultPacket(_job, new BacktestResult { Orders = deltaOrders }, Algorithm.EndDate, Algorithm.StartDate, progress));

            //Add any user runtime statistics into the backtest.
            splitPackets.Add(new BacktestResultPacket(_job, new BacktestResult { RuntimeStatistics = runtimeStatistics }, Algorithm.EndDate, Algorithm.StartDate, progress));

            return splitPackets;
        }

        /// <summary>
        /// Save the snapshot of the total results to storage.
        /// </summary>
        /// <param name="packet">Packet to store.</param>
        /// <param name="async">Store the packet asyncronously to speed up the thread.</param>
        /// <remarks>Async creates crashes in Mono 3.10 if the thread disappears before the upload is complete so it is disabled for now.</remarks>
        public void StoreResult(Packet packet, bool async = false)
        {
            try
            {
                // Make sure this is the right type of packet:
                if (packet.Type != PacketType.BacktestResult) return;

                // Port to packet format:
                var result = packet as BacktestResultPacket;

                if (result != null)
                {
                    // Get Storage Location:
                    var key = _job.BacktestId + ".json";

                    BacktestResult results;
                    lock (ChartLock)
                    {
                        results = new BacktestResult(
                            result.Results.Charts.ToDictionary(x => x.Key, x => x.Value.Clone()),
                            result.Results.Orders,
                            result.Results.ProfitLoss,
                            result.Results.Statistics,
                            result.Results.RuntimeStatistics,
                            result.Results.RollingWindow,
                            result.Results.TotalPerformance
                        )
                        // Set Alpha Runtime Statistics
                        { AlphaRuntimeStatistics = result.Results.AlphaRuntimeStatistics };
                    }
                    // Save results
                    SaveResults(key, results);
                }
                else
                {
                    Log.Error("BacktestingResultHandler.StoreResult(): Result Null.");
                }
            }
            catch (Exception err)
            {
                Log.Error(err);
            }
        }

        /// <summary>
        /// Send a final analysis result back to the IDE.
        /// </summary>
        public void SendFinalResult()
        {
            try
            {
                _processingFinalPacket = true;

                //Convert local dictionary:
                var charts = new Dictionary<string, Chart>(Charts);
                var orders = new Dictionary<int, Order>(TransactionHandler.Orders);
                var profitLoss = new SortedDictionary<DateTime, decimal>(Algorithm.Transactions.TransactionRecord);
                var statisticsResults = GenerateStatisticsResults(charts, profitLoss);
                var runtime = GetAlgorithmRuntimeStatistics(statisticsResults.Summary);

                FinalStatistics = statisticsResults.Summary;

                // clear the trades collection before placing inside the backtest result
                foreach (var ap in statisticsResults.RollingPerformances.Values)
                {
                    ap.ClosedTrades.Clear();
                }

                //Create a result packet to send to the browser.
                var result = new BacktestResultPacket(_job,
                    new BacktestResult(charts, orders, profitLoss, statisticsResults.Summary, runtime, statisticsResults.RollingPerformances, statisticsResults.TotalPerformance)
                    { AlphaRuntimeStatistics = AlphaRuntimeStatistics }, Algorithm.EndDate, Algorithm.StartDate)
                {
                    ProcessingTime = (DateTime.UtcNow - StartTime).TotalSeconds,
                    DateFinished = DateTime.Now,
                    Progress = 1
                };

                //Place result into storage.
                StoreResult(result);

                //Second, send the truncated packet:
                MessagingHandler.Send(result);

                Log.Trace("BacktestingResultHandler.SendAnalysisResult(): Processed final packet");
            }
            catch (Exception err)
            {
                Log.Error(err);
            }
        }

        /// <summary>
        /// Set the Algorithm instance for ths result.
        /// </summary>
        /// <param name="algorithm">Algorithm we're working on.</param>
        /// <param name="startingPortfolioValue">Algorithm starting capital for statistics calculations</param>
        /// <remarks>While setting the algorithm the backtest result handler.</remarks>
        public virtual void SetAlgorithm(IAlgorithm algorithm, decimal startingPortfolioValue)
        {
            Algorithm = algorithm;
            StartingPortfolioValue = startingPortfolioValue;
            PreviousUtcSampleTime = Algorithm.UtcTime;
            DailyPortfolioValue = StartingPortfolioValue;

            //Get the resample period:
            var totalMinutes = (algorithm.EndDate - algorithm.StartDate).TotalMinutes;
            var resampleMinutes = totalMinutes < MinimumSamplePeriod * Samples ? MinimumSamplePeriod : totalMinutes / Samples; // Space out the sampling every
            ResamplePeriod = TimeSpan.FromMinutes(resampleMinutes);
            Log.Trace("BacktestingResultHandler(): Sample Period Set: " + resampleMinutes.ToStringInvariant("00.00"));

            //Setup the sampling periods:
            _jobDays = Algorithm.Securities.Count > 0
                ? Time.TradeableDates(Algorithm.Securities.Values, algorithm.StartDate, algorithm.EndDate)
                : Convert.ToInt32((algorithm.EndDate.Date - algorithm.StartDate.Date).TotalDays) + 1;

            //Set the security / market types.
            var types = new List<SecurityType>();
            foreach (var kvp in Algorithm.Securities)
            {
                var security = kvp.Value;

                if (!types.Contains(security.Type)) types.Add(security.Type);
            }
            SecurityType(types);

            if (Config.GetBool("forward-console-messages", true))
            {
                // we need to forward Console.Write messages to the algorithm's Debug function
                Console.SetOut(new FuncTextWriter(algorithm.Debug));
                Console.SetError(new FuncTextWriter(algorithm.Error));
            }
            else
            {
                // we need to forward Console.Write messages to the standard Log functions
                Console.SetOut(new FuncTextWriter(msg => Log.Trace(msg)));
                Console.SetError(new FuncTextWriter(msg => Log.Error(msg)));
            }
        }

        /// <summary>
        /// Send a debug message back to the browser console.
        /// </summary>
        /// <param name="message">Message we'd like shown in console.</param>
        public void DebugMessage(string message)
        {
            Messages.Enqueue(new DebugPacket(_projectId, JobId, CompileId, message));
            AddToLogStore(message);
        }

        /// <summary>
        /// Send a system debug message back to the browser console.
        /// </summary>
        /// <param name="message">Message we'd like shown in console.</param>
        public void SystemDebugMessage(string message)
        {
            Messages.Enqueue(new SystemDebugPacket(_projectId, JobId, CompileId, message));
            AddToLogStore(message);
        }

        /// <summary>
        /// Send a logging message to the log list for storage.
        /// </summary>
        /// <param name="message">Message we'd in the log.</param>
        public void LogMessage(string message)
        {
            Messages.Enqueue(new LogPacket(JobId, message));
            AddToLogStore(message);
        }

        private void AddToLogStore(string message)
        {
            lock (LogStore)
            {
                var messageToLog = Algorithm != null
                    ? new LogEntry(Algorithm.Time.ToStringInvariant(DateFormat.UI) + " " + message)
                    : new LogEntry("Algorithm Initialization: " + message);

                LogStore.Add(messageToLog);
            }
        }

        /// <summary>
        /// Send list of security asset types the algortihm uses to browser.
        /// </summary>
        public void SecurityType(List<SecurityType> types)
        {
            var packet = new SecurityTypesPacket
            {
                Types = types
            };
            Messages.Enqueue(packet);
        }

        /// <summary>
        /// Send an error message back to the browser highlighted in red with a stacktrace.
        /// </summary>
        /// <param name="message">Error message we'd like shown in console.</param>
        /// <param name="stacktrace">Stacktrace information string</param>
        public void ErrorMessage(string message, string stacktrace = "")
        {
            if (message == _errorMessage) return;
            if (Messages.Count > 500) return;
            Messages.Enqueue(new HandledErrorPacket(JobId, message, stacktrace));
            _errorMessage = message;
        }

        /// <summary>
        /// Send a runtime error message back to the browser highlighted with in red
        /// </summary>
        /// <param name="message">Error message.</param>
        /// <param name="stacktrace">Stacktrace information string</param>
        public void RuntimeError(string message, string stacktrace = "")
        {
            PurgeQueue();
            Messages.Enqueue(new RuntimeErrorPacket(_job.UserId, JobId, message, stacktrace));
            _errorMessage = message;
        }

        /// <summary>
        /// Add a sample to the chart specified by the chartName, and seriesName.
        /// </summary>
        /// <param name="chartName">String chart name to place the sample.</param>
        /// <param name="seriesIndex">Type of chart we should create if it doesn't already exist.</param>
        /// <param name="seriesName">Series name for the chart.</param>
        /// <param name="seriesType">Series type for the chart.</param>
        /// <param name="time">Time for the sample</param>
        /// <param name="unit">Unit of the sample</param>
        /// <param name="value">Value for the chart sample.</param>
        protected override void Sample(string chartName, string seriesName, int seriesIndex, SeriesType seriesType, DateTime time, decimal value, string unit = "$")
        {
            // Sampling during warming up period skews statistics
            if (Algorithm.IsWarmingUp)
            {
                return;
            }

            lock (ChartLock)
            {
                //Add a copy locally:
                Chart chart;
                if (!Charts.TryGetValue(chartName, out chart))
                {
                    chart = new Chart(chartName);
                    Charts.AddOrUpdate(chartName, chart);
                }

                //Add the sample to our chart:
                Series series;
                if (!chart.Series.TryGetValue(seriesName, out series))
                {
                    series = new Series(seriesName, seriesType, seriesIndex, unit);
                    chart.Series.Add(seriesName, series);
                }

                //Add our value:
                if (series.Values.Count == 0 || time > Time.UnixTimeStampToDateTime(series.Values[series.Values.Count - 1].x))
                {
                    series.Values.Add(new ChartPoint(time, value));
                }
            }
        }

        /// <summary>
        /// Sample the current equity of the strategy directly with time-value pair.
        /// </summary>
        /// <param name="time">Current backtest time.</param>
        /// <param name="value">Current equity value.</param>
        protected override void SampleEquity(DateTime time, decimal value)
        {
            base.SampleEquity(time, value);

            //Recalculate the days processed:
            _daysProcessed = (time - Algorithm.StartDate).TotalDays;
        }

        /// <summary>
        /// Add a range of samples from the users algorithms to the end of our current list.
        /// </summary>
        /// <param name="updates">Chart updates since the last request.</param>
        protected void SampleRange(List<Chart> updates)
        {
            lock (ChartLock)
            {
                foreach (var update in updates)
                {
                    //Create the chart if it doesn't exist already:
                    Chart chart;
                    if (!Charts.TryGetValue(update.Name, out chart))
                    {
                        chart = new Chart(update.Name);
                        Charts.AddOrUpdate(update.Name, chart);
                    }

                    // for alpha assets chart, we always create a new series instance (step on previous value)
                    var forceNewSeries = update.Name == ChartingInsightManagerExtension.AlphaAssets;

                    //Add these samples to this chart.
                    foreach (var series in update.Series.Values)
                    {
                        if (series.Values.Count > 0)
                        {
                            var thisSeries = chart.TryAddAndGetSeries(series.Name, series.SeriesType, series.Index,
                                series.Unit, series.Color, series.ScatterMarkerSymbol,
                                forceNewSeries);
                            if (series.SeriesType == SeriesType.Pie)
                            {
                                var dataPoint = series.ConsolidateChartPoints();
                                if (dataPoint != null)
                                {
                                    thisSeries.AddPoint(dataPoint);
                                }
                            }
                            else
                            {
                                var values = thisSeries.Values;
                                if ((values.Count + series.Values.Count) <= _job.Controls.MaximumDataPointsPerChartSeries) // check chart data point limit first
                                {
                                    //We already have this record, so just the new samples to the end:
                                    values.AddRange(series.Values);
                                }
                                else if (!_chartSeriesExceededDataPoints.Contains(chart.Name + series.Name))
                                {
                                    _chartSeriesExceededDataPoints.Add(chart.Name + series.Name);
                                    DebugMessage($"Exceeded maximum data points per series, chart update skipped. Chart Name {update.Name}. Series name {series.Name}. " +
                                                 $"Limit is currently set at {_job.Controls.MaximumDataPointsPerChartSeries}");
                                }
                            }
                        }
                    }
                }
            }
        }

        /// <summary>
        /// Terminate the result thread and apply any required exit procedures.
        /// </summary>
        public virtual void Exit()
        {
            // Only process the logs once
            if (!ExitTriggered)
            {
                List<LogEntry> copy;
                lock (LogStore)
                {
                    copy = LogStore.ToList();
                }
                ProcessSynchronousEvents(true);
<<<<<<< HEAD
                //var logLocation = SaveLogs(_algorithmId, _log);
                //SystemDebugMessage("Your log was successfully created and can be retrieved from: " + logLocation);
=======
                var logLocation = SaveLogs(_algorithmId, copy);
                SystemDebugMessage("Your log was successfully created and can be retrieved from: " + logLocation);
>>>>>>> ed1c6fdd
            }

            //Set exit flag, and wait for the messages to send:
            ExitTriggered = true;
        }

        /// <summary>
        /// Send a new order event to the browser.
        /// </summary>
        /// <remarks>In backtesting the order events are not sent because it would generate a high load of messaging.</remarks>
        /// <param name="newEvent">New order event details</param>
        public virtual void OrderEvent(OrderEvent newEvent)
        {
            // NOP. Don't do any order event processing for results in backtest mode.
        }

        /// <summary>
        /// Send an algorithm status update to the browser.
        /// </summary>
        /// <param name="status">Status enum value.</param>
        /// <param name="message">Additional optional status message.</param>
        public virtual void SendStatusUpdate(AlgorithmStatus status, string message = "")
        {
            var statusPacket = new AlgorithmStatusPacket(_algorithmId, _projectId, status, message);
            MessagingHandler.Send(statusPacket);
        }

        /// <summary>
        /// Purge/clear any outstanding messages in message queue.
        /// </summary>
        public void PurgeQueue()
        {
            Messages.Clear();
        }

        /// <summary>
        /// Set the current runtime statistics of the algorithm.
        /// These are banner/title statistics which show at the top of the live trading results.
        /// </summary>
        /// <param name="key">Runtime headline statistic name</param>
        /// <param name="value">Runtime headline statistic value</param>
        public void RuntimeStatistic(string key, string value)
        {
            lock (RuntimeStatistics)
            {
                RuntimeStatistics[key] = value;
            }
        }

        /// <summary>
        /// Process the synchronous result events, sampling and message reading.
        /// This method is triggered from the algorithm manager thread.
        /// </summary>
        /// <remarks>Prime candidate for putting into a base class. Is identical across all result handlers.</remarks>
        public virtual void ProcessSynchronousEvents(bool forceProcess = false)
        {
            if (Algorithm == null) return;

            var time = Algorithm.UtcTime;

            if (time > _nextSample || forceProcess)
            {
                //Set next sample time: 4000 samples per backtest
                _nextSample = time.Add(ResamplePeriod);

                //Sample the portfolio value over time for chart.
                SampleEquity(time, Math.Round(Algorithm.Portfolio.TotalPortfolioValue, 4));

                //Also add the user samples / plots to the result handler tracking:
                SampleRange(Algorithm.GetChartUpdates());
            }

            long endTime;
            // avoid calling utcNow if not required
            if (Algorithm.DebugMessages.Count > 0)
            {
                //Send out the debug messages:
                endTime = DateTime.UtcNow.AddMilliseconds(250).Ticks;
                while (Algorithm.DebugMessages.Count > 0 && DateTime.UtcNow.Ticks < endTime)
                {
                    string message;
                    if (Algorithm.DebugMessages.TryDequeue(out message))
                    {
                        DebugMessage(message);
                    }
                }
            }

            // avoid calling utcNow if not required
            if (Algorithm.ErrorMessages.Count > 0)
            {
                //Send out the error messages:
                endTime = DateTime.UtcNow.AddMilliseconds(250).Ticks;
                while (Algorithm.ErrorMessages.Count > 0 && DateTime.UtcNow.Ticks < endTime)
                {
                    string message;
                    if (Algorithm.ErrorMessages.TryDequeue(out message))
                    {
                        ErrorMessage(message);
                    }
                }
            }

            // avoid calling utcNow if not required
            if (Algorithm.LogMessages.Count > 0)
            {
                //Send out the log messages:
                endTime = DateTime.UtcNow.AddMilliseconds(250).Ticks;
                while (Algorithm.LogMessages.Count > 0 && DateTime.UtcNow.Ticks < endTime)
                {
                    string message;
                    if (Algorithm.LogMessages.TryDequeue(out message))
                    {
                        LogMessage(message);
                    }
                }
            }

            //Set the running statistics:
            foreach (var pair in Algorithm.RuntimeStatistics)
            {
                RuntimeStatistic(pair.Key, pair.Value);
            }
        }
    }
}<|MERGE_RESOLUTION|>--- conflicted
+++ resolved
@@ -677,13 +677,8 @@
                     copy = LogStore.ToList();
                 }
                 ProcessSynchronousEvents(true);
-<<<<<<< HEAD
-                //var logLocation = SaveLogs(_algorithmId, _log);
-                //SystemDebugMessage("Your log was successfully created and can be retrieved from: " + logLocation);
-=======
                 var logLocation = SaveLogs(_algorithmId, copy);
                 SystemDebugMessage("Your log was successfully created and can be retrieved from: " + logLocation);
->>>>>>> ed1c6fdd
             }
 
             //Set exit flag, and wait for the messages to send:
