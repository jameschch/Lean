﻿/*
 * QUANTCONNECT.COM - Democratizing Finance, Empowering Individuals.
 * Lean Algorithmic Trading Engine v2.0. Copyright 2014 QuantConnect Corporation.
 *
 * Licensed under the Apache License, Version 2.0 (the "License");
 * you may not use this file except in compliance with the License.
 * You may obtain a copy of the License at http://www.apache.org/licenses/LICENSE-2.0
 *
 * Unless required by applicable law or agreed to in writing, software
 * distributed under the License is distributed on an "AS IS" BASIS,
 * WITHOUT WARRANTIES OR CONDITIONS OF ANY KIND, either express or implied.
 * See the License for the specific language governing permissions and
 * limitations under the License.
 *
*/

using System;
using System.Collections.Generic;
using System.IO;
using System.Linq;
using Newtonsoft.Json;
using QuantConnect.Interfaces;
using QuantConnect.Lean.Engine.DataFeeds;
using QuantConnect.Lean.Engine.TransactionHandlers;
using QuantConnect.Logging;
using QuantConnect.Orders;
using QuantConnect.Statistics;

namespace QuantConnect.Lean.Engine.Results
{
    /// <summary>
    /// Provides base functionality to the implementations of <see cref="IResultHandler"/>
    /// </summary>
    public abstract class BaseResultsHandler
    {
        /// <summary>
        /// True if the exit has been triggered
        /// </summary>
        protected volatile bool ExitTriggered;

        /// <summary>
        /// The log store instance
        /// </summary>
        protected List<LogEntry> LogStore { get; }

        /// <summary>
        /// Algorithms performance related chart names
        /// </summary>
        /// <remarks>Used to calculate the probabilistic sharpe ratio</remarks>
        protected List<string> AlgorithmPerformanceCharts { get; } = new List<string> { "Strategy Equity", "Benchmark" };

        /// <summary>
        /// Lock to be used when accessing the chart collection
        /// </summary>
        protected object ChartLock { get; }

        /// <summary>
        /// The algorithm unique compilation id
        /// </summary>
        protected string CompileId { get; set; }

        /// <summary>
        /// The algorithm job id.
        /// This is the deploy id for live, backtesting id for backtesting
        /// </summary>
        protected string JobId { get; set; }

        /// <summary>
        /// The result handler start time
        /// </summary>
        protected DateTime StartTime { get; }

        /// <summary>
        /// Customizable dynamic statistics <see cref="IAlgorithm.RuntimeStatistics"/>
        /// </summary>
        protected Dictionary<string, string> RuntimeStatistics { get; }

        /// <summary>
        /// The handler responsible for communicating messages to listeners
        /// </summary>
        protected IMessagingHandler MessagingHandler;

        /// <summary>
        /// The transaction handler used to get the algorithms Orders information
        /// </summary>
        protected ITransactionHandler TransactionHandler;

        /// <summary>
        /// The algorithms starting portfolio value.
        /// Used to calculate the portfolio return
        /// </summary>
        protected decimal StartingPortfolioValue { get; set; }

        /// <summary>
        /// The algorithm instance
        /// </summary>
        protected IAlgorithm Algorithm { get; set; }

        /// <summary>
        /// The data manager, used to access current subscriptions
        /// </summary>
        protected IDataFeedSubscriptionManager DataManager;

        /// <summary>
        /// Gets or sets the current alpha runtime statistics
        /// </summary>
        protected AlphaRuntimeStatistics AlphaRuntimeStatistics { get; set; }

        /// <summary>
        /// Closing portfolio value. Used to calculate daily performance.
        /// </summary>
        protected decimal DailyPortfolioValue;

        /// <summary>
        /// Last time the <see cref="IResultHandler.Sample(DateTime, bool)"/> method was called in UTC
        /// </summary>
        protected DateTime PreviousUtcSampleTime;

        /// <summary>
        /// Creates a new instance
        /// </summary>
        protected BaseResultsHandler()
        {
            RuntimeStatistics = new Dictionary<string, string>();
            StartTime = DateTime.UtcNow;
            CompileId = "";
            JobId = "";
            ChartLock = new object();
            LogStore = new List<LogEntry>();
        }

        /// <summary>
        /// Returns the location of the logs
        /// </summary>
        /// <param name="id">Id that will be incorporated into the algorithm log name</param>
        /// <param name="logs">The logs to save</param>
        /// <returns>The path to the logs</returns>
        public virtual string SaveLogs(string id, List<LogEntry> logs)
        {
            var path = $"{id}-log.txt";
<<<<<<< HEAD
            //File.WriteAllLines(path, logs);
=======
            File.WriteAllLines(path, logs.Select(x => x.Message));
>>>>>>> ed1c6fdd
            return Path.Combine(Directory.GetCurrentDirectory(), path);
        }

        /// <summary>
        /// Save the results to disk
        /// </summary>
        /// <param name="name">The name of the results</param>
        /// <param name="result">The results to save</param>
        public virtual void SaveResults(string name, Result result)
        {
            //File.WriteAllText(Path.Combine(Directory.GetCurrentDirectory(), name), JsonConvert.SerializeObject(result, Formatting.Indented));
        }

        /// <summary>
        /// Sets the current alpha runtime statistics
        /// </summary>
        /// <param name="statistics">The current alpha runtime statistics</param>
        public virtual void SetAlphaRuntimeStatistics(AlphaRuntimeStatistics statistics)
        {
            AlphaRuntimeStatistics = statistics;
        }

        /// <summary>
        /// Sets the current Data Manager instance
        /// </summary>
        public virtual void SetDataManager(IDataFeedSubscriptionManager dataManager)
        {
            DataManager = dataManager;
        }

        /// <summary>
        /// Gets the algorithm net return
        /// </summary>
        protected decimal GetNetReturn()
        {
            //Some users have $0 in their brokerage account / starting cash of $0. Prevent divide by zero errors
            return StartingPortfolioValue > 0 ?
                (Algorithm.Portfolio.TotalPortfolioValue - StartingPortfolioValue) / StartingPortfolioValue
                : 0;
        }

        /// <summary>
        /// Samples portfolio equity, benchmark, and daily performance
        /// </summary>
        /// <param name="time">Current time in the AlgorithmManager loop</param>
        /// <param name="force">Force sampling of equity, benchmark, and performance to be </param>
        public virtual void Sample(DateTime time, bool force = false)
        {
            var dayChanged = PreviousUtcSampleTime.Date != time.Date;

            if (dayChanged || force)
            {
                if (force)
                {
                    // For any forced sampling, we need to sample at the time we provide to this method.
                    PreviousUtcSampleTime = time;
                }

                var currentPortfolioValue = Algorithm.Portfolio.TotalPortfolioValue;
                var portfolioPerformance = DailyPortfolioValue == 0 ? 0 : Math.Round((currentPortfolioValue - DailyPortfolioValue) * 100 / DailyPortfolioValue, 10);

                SampleEquity(PreviousUtcSampleTime, currentPortfolioValue);
                SampleBenchmark(PreviousUtcSampleTime, Algorithm.Benchmark.Evaluate(PreviousUtcSampleTime).SmartRounding());
                SamplePerformance(PreviousUtcSampleTime, portfolioPerformance);

                // If the day changed, set the closing portfolio value. Otherwise, we would end up
                // with skewed statistics if a processing event was forced.
                if (dayChanged)
                {
                    DailyPortfolioValue = currentPortfolioValue;
                }
            }

            PreviousUtcSampleTime = time;
        }

        /// <summary>
        /// Sample the current equity of the strategy directly with time-value pair.
        /// </summary>
        /// <param name="time">Time of the sample.</param>
        /// <param name="value">Current equity value.</param>
        protected virtual void SampleEquity(DateTime time, decimal value)
        {
            Sample("Strategy Equity", "Equity", 0, SeriesType.Candle, time, value);
        }

        /// <summary>
        /// Sample the current daily performance directly with a time-value pair.
        /// </summary>
        /// <param name="time">Time of the sample.</param>
        /// <param name="value">Current daily performance value.</param>
        protected virtual void SamplePerformance(DateTime time, decimal value)
        {
            if (Log.DebuggingEnabled)
            {
                Log.Debug("BaseResultsHandler.SamplePerformance(): " + time.ToShortTimeString() + " >" + value);
            }
            Sample("Strategy Equity", "Daily Performance", 1, SeriesType.Bar, time, value, "%");
        }

        /// <summary>
        /// Sample the current benchmark performance directly with a time-value pair.
        /// </summary>
        /// <param name="time">Time of the sample.</param>
        /// <param name="value">Current benchmark value.</param>
        /// <seealso cref="IResultHandler.Sample"/>
        protected virtual void SampleBenchmark(DateTime time, decimal value)
        {
            Sample("Benchmark", "Benchmark", 0, SeriesType.Line, time, value);
        }

        /// <summary>
        /// Add a sample to the chart specified by the chartName, and seriesName.
        /// </summary>
        /// <param name="chartName">String chart name to place the sample.</param>
        /// <param name="seriesName">Series name for the chart.</param>
        /// <param name="seriesIndex">Series chart index - which chart should this series belong</param>
        /// <param name="seriesType">Series type for the chart.</param>
        /// <param name="time">Time for the sample</param>
        /// <param name="value">Value for the chart sample.</param>
        /// <param name="unit">Unit for the chart axis</param>
        /// <remarks>Sample can be used to create new charts or sample equity - daily performance.</remarks>
        protected abstract void Sample(string chartName,
            string seriesName,
            int seriesIndex,
            SeriesType seriesType,
            DateTime time,
            decimal value,
            string unit = "$");

        /// <summary>
        /// Gets the algorithm runtime statistics
        /// </summary>
        protected Dictionary<string, string> GetAlgorithmRuntimeStatistics(Dictionary<string, string> summary,
            Dictionary<string, string> runtimeStatistics = null)
        {
            if (runtimeStatistics == null)
            {
                runtimeStatistics = new Dictionary<string, string>();
            }

            if (summary.ContainsKey("Probabilistic Sharpe Ratio"))
            {
                runtimeStatistics["Probabilistic Sharpe Ratio"] = summary["Probabilistic Sharpe Ratio"];
            }
            else
            {
                runtimeStatistics["Probabilistic Sharpe Ratio"] = "0%";
            }

            runtimeStatistics["Unrealized"] = "$" + Algorithm.Portfolio.TotalUnrealizedProfit.ToStringInvariant("N2");
            runtimeStatistics["Fees"] = "-$" + Algorithm.Portfolio.TotalFees.ToStringInvariant("N2");
            runtimeStatistics["Net Profit"] = "$" + Algorithm.Portfolio.TotalProfit.ToStringInvariant("N2");
            runtimeStatistics["Return"] = GetNetReturn().ToStringInvariant("P");
            runtimeStatistics["Equity"] = "$" + Algorithm.Portfolio.TotalPortfolioValue.ToStringInvariant("N2");
            runtimeStatistics["Holdings"] = "$" + Algorithm.Portfolio.TotalHoldingsValue.ToStringInvariant("N2");
            runtimeStatistics["Volume"] = "$" + Algorithm.Portfolio.TotalSaleVolume.ToStringInvariant("N2");

            return runtimeStatistics;
        }

        /// <summary>
        /// Will generate the statistics results and update the provided runtime statistics
        /// </summary>
        protected StatisticsResults GenerateStatisticsResults(Dictionary<string, Chart> charts,
            SortedDictionary<DateTime, decimal> profitLoss = null)
        {
            var statisticsResults = new StatisticsResults();
            if (profitLoss == null)
            {
                profitLoss = new SortedDictionary<DateTime, decimal>();
            }

            try
            {
                //Generates error when things don't exist (no charting logged, runtime errors in main algo execution)
                const string strategyEquityKey = "Strategy Equity";
                const string equityKey = "Equity";
                const string dailyPerformanceKey = "Daily Performance";
                const string benchmarkKey = "Benchmark";

                // make sure we've taken samples for these series before just blindly requesting them
                if (charts.ContainsKey(strategyEquityKey) &&
                    charts[strategyEquityKey].Series.ContainsKey(equityKey) &&
                    charts[strategyEquityKey].Series.ContainsKey(dailyPerformanceKey) &&
                    charts.ContainsKey(benchmarkKey) &&
                    charts[benchmarkKey].Series.ContainsKey(benchmarkKey))
                {
                    var equity = charts[strategyEquityKey].Series[equityKey].Values;
                    var performance = charts[strategyEquityKey].Series[dailyPerformanceKey].Values;
                    var totalTransactions = Algorithm.Transactions.GetOrders(x => x.Status.IsFill()).Count();
                    var benchmark = charts[benchmarkKey].Series[benchmarkKey].Values;

                    var trades = Algorithm.TradeBuilder.ClosedTrades;

                    statisticsResults = StatisticsBuilder.Generate(trades, profitLoss, equity, performance, benchmark,
                        StartingPortfolioValue, Algorithm.Portfolio.TotalFees, totalTransactions);
                }
            }
            catch (Exception err)
            {
                Log.Error(err, "BaseResultsHandler.GenerateStatisticsResults(): Error generating statistics packet");
            }

            return statisticsResults;
        }
    }
}<|MERGE_RESOLUTION|>--- conflicted
+++ resolved
@@ -138,11 +138,7 @@
         public virtual string SaveLogs(string id, List<LogEntry> logs)
         {
             var path = $"{id}-log.txt";
-<<<<<<< HEAD
-            //File.WriteAllLines(path, logs);
-=======
             File.WriteAllLines(path, logs.Select(x => x.Message));
->>>>>>> ed1c6fdd
             return Path.Combine(Directory.GetCurrentDirectory(), path);
         }
 
@@ -153,7 +149,7 @@
         /// <param name="result">The results to save</param>
         public virtual void SaveResults(string name, Result result)
         {
-            //File.WriteAllText(Path.Combine(Directory.GetCurrentDirectory(), name), JsonConvert.SerializeObject(result, Formatting.Indented));
+            File.WriteAllText(Path.Combine(Directory.GetCurrentDirectory(), name), JsonConvert.SerializeObject(result, Formatting.Indented));
         }
 
         /// <summary>
