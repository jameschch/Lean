<?xml version="1.0" encoding="utf-8"?>
<configuration>
  <runtime>
    <assemblyBinding xmlns="urn:schemas-microsoft-com:asm.v1">
      <dependentAssembly>
<<<<<<< HEAD
        <assemblyIdentity name="Accord" publicKeyToken="fa1a88e29555ccf7" culture="neutral" />
        <bindingRedirect oldVersion="0.0.0.0-3.8.0.0" newVersion="3.8.0.0" />
=======
        <assemblyIdentity name="Accord" publicKeyToken="fa1a88e29555ccf7" culture="neutral"/>
        <bindingRedirect oldVersion="0.0.0.0-3.8.0.0" newVersion="3.8.0.0"/>
>>>>>>> 0ceac32f
      </dependentAssembly>
      <dependentAssembly>
        <assemblyIdentity name="AsyncIO" publicKeyToken="44a94435bd6f33f8" culture="neutral"/>
        <bindingRedirect oldVersion="0.0.0.0-0.1.25.0" newVersion="0.1.25.0"/>
      </dependentAssembly>
    </assemblyBinding>
  </runtime>
<startup><supportedRuntime version="v4.0" sku=".NETFramework,Version=v4.6.1"/></startup></configuration><|MERGE_RESOLUTION|>--- conflicted
+++ resolved
@@ -3,13 +3,8 @@
   <runtime>
     <assemblyBinding xmlns="urn:schemas-microsoft-com:asm.v1">
       <dependentAssembly>
-<<<<<<< HEAD
-        <assemblyIdentity name="Accord" publicKeyToken="fa1a88e29555ccf7" culture="neutral" />
-        <bindingRedirect oldVersion="0.0.0.0-3.8.0.0" newVersion="3.8.0.0" />
-=======
         <assemblyIdentity name="Accord" publicKeyToken="fa1a88e29555ccf7" culture="neutral"/>
         <bindingRedirect oldVersion="0.0.0.0-3.8.0.0" newVersion="3.8.0.0"/>
->>>>>>> 0ceac32f
       </dependentAssembly>
       <dependentAssembly>
         <assemblyIdentity name="AsyncIO" publicKeyToken="44a94435bd6f33f8" culture="neutral"/>
