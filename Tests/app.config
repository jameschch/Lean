﻿<?xml version="1.0" encoding="utf-8"?>
<configuration>
  <runtime>
    <assemblyBinding xmlns="urn:schemas-microsoft-com:asm.v1">
      <dependentAssembly>
        <assemblyIdentity name="Accord" publicKeyToken="fa1a88e29555ccf7" culture="neutral" />
<<<<<<< HEAD
        <bindingRedirect oldVersion="0.0.0.0-3.8.0.0" newVersion="3.8.0.0" />
=======
        <bindingRedirect oldVersion="0.0.0.0-3.6.0.0" newVersion="3.6.0.0" />
>>>>>>> 0ceac32f
      </dependentAssembly>
      <dependentAssembly>
        <assemblyIdentity name="Newtonsoft.Json" publicKeyToken="30ad4fe6b2a6aeed" culture="neutral" />
        <bindingRedirect oldVersion="0.0.0.0-10.0.0.0" newVersion="10.0.0.0" />
      </dependentAssembly>
      <dependentAssembly>
        <assemblyIdentity name="AsyncIO" publicKeyToken="44a94435bd6f33f8" culture="neutral" />
        <bindingRedirect oldVersion="0.0.0.0-0.1.25.0" newVersion="0.1.25.0" />
      </dependentAssembly>
      <dependentAssembly>
        <assemblyIdentity name="Castle.Core" publicKeyToken="407dd0808d44fbdc" culture="neutral" />
        <bindingRedirect oldVersion="0.0.0.0-4.1.0.0" newVersion="4.1.0.0" />
      </dependentAssembly>
      <dependentAssembly>
        <assemblyIdentity name="Accord.Statistics" publicKeyToken="fa1a88e29555ccf7" culture="neutral" />
        <bindingRedirect oldVersion="0.0.0.0-3.6.0.0" newVersion="3.6.0.0" />
      </dependentAssembly>
      <dependentAssembly>
        <assemblyIdentity name="Accord.Math" publicKeyToken="fa1a88e29555ccf7" culture="neutral" />
        <bindingRedirect oldVersion="0.0.0.0-3.6.0.0" newVersion="3.6.0.0" />
      </dependentAssembly>
      <dependentAssembly>
        <assemblyIdentity name="Accord.Math.Core" publicKeyToken="fa1a88e29555ccf7" culture="neutral" />
        <bindingRedirect oldVersion="0.0.0.0-3.6.0.0" newVersion="3.6.0.0" />
      </dependentAssembly>
      <dependentAssembly>
        <assemblyIdentity name="WebSocket4Net" publicKeyToken="eb4e154b696bf72a" culture="neutral" />
        <bindingRedirect oldVersion="0.0.0.0-0.15.2.11" newVersion="0.15.2.11" />
      </dependentAssembly>
    </assemblyBinding>
  </runtime>
<startup><supportedRuntime version="v4.0" sku=".NETFramework,Version=v4.6.1" /></startup></configuration><|MERGE_RESOLUTION|>--- conflicted
+++ resolved
@@ -4,11 +4,7 @@
     <assemblyBinding xmlns="urn:schemas-microsoft-com:asm.v1">
       <dependentAssembly>
         <assemblyIdentity name="Accord" publicKeyToken="fa1a88e29555ccf7" culture="neutral" />
-<<<<<<< HEAD
-        <bindingRedirect oldVersion="0.0.0.0-3.8.0.0" newVersion="3.8.0.0" />
-=======
         <bindingRedirect oldVersion="0.0.0.0-3.6.0.0" newVersion="3.6.0.0" />
->>>>>>> 0ceac32f
       </dependentAssembly>
       <dependentAssembly>
         <assemblyIdentity name="Newtonsoft.Json" publicKeyToken="30ad4fe6b2a6aeed" culture="neutral" />
@@ -36,7 +32,7 @@
       </dependentAssembly>
       <dependentAssembly>
         <assemblyIdentity name="WebSocket4Net" publicKeyToken="eb4e154b696bf72a" culture="neutral" />
-        <bindingRedirect oldVersion="0.0.0.0-0.15.2.11" newVersion="0.15.2.11" />
+        <bindingRedirect oldVersion="0.0.0.0-0.14.1.0" newVersion="0.14.1.0" />
       </dependentAssembly>
     </assemblyBinding>
   </runtime>
