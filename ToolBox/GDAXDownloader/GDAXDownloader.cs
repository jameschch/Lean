/*
 * QUANTCONNECT.COM - Democratizing Finance, Empowering Individuals.
 * Lean Algorithmic Trading Engine v2.0. Copyright 2014 QuantConnect Corporation.
 *
 * Licensed under the Apache License, Version 2.0 (the "License");
 * you may not use this file except in compliance with the License.
 * You may obtain a copy of the License at http://www.apache.org/licenses/LICENSE-2.0
 *
 * Unless required by applicable law or agreed to in writing, software
 * distributed under the License is distributed on an "AS IS" BASIS,
 * WITHOUT WARRANTIES OR CONDITIONS OF ANY KIND, either express or implied.
 * See the License for the specific language governing permissions and
 * limitations under the License.
*/

using System;
using System.Collections.Generic;
using System.IO;
using System.Linq;
using System.Net;
using System.Text;
using System.Threading;
using Newtonsoft.Json;
using QuantConnect.Data;
using QuantConnect.Data.Market;
using QuantConnect.Logging;

namespace QuantConnect.ToolBox.GDAXDownloader
{
    /// <summary>
    /// GDAX Data Downloader class
    /// </summary>
    public class GDAXDownloader : IDataDownloader
    {
        const int MaxDatapointsPerRequest = 200;
        const int MaxRequestsPerSecond = 2;
<<<<<<< HEAD
        const string HistoricCandlesUrl = "http://api.pro.coinbase.com/products/{0}/candles?start={1}&end={2}&granularity={3}";
=======
        const string HistoricCandlesUrl = "https://api.pro.coinbase.com/products/{0}/candles?start={1}&end={2}&granularity={3}";
>>>>>>> 0ceac32f

        /// <summary>
        /// Get historical data enumerable for a single symbol, type and resolution given this start and end times(in UTC).
        /// </summary>
        /// <param name="symbol">Symbol for the data we're looking for.</param>
        /// <param name="resolution">Only Tick is currently supported</param>
        /// <param name="startUtc">Start time of the data in UTC</param>
        /// <param name="endUtc">End time of the data in UTC</param>
        /// <returns>Enumerable of base data for this symbol</returns>
        public IEnumerable<BaseData> Get(Symbol symbol, Resolution resolution, DateTime startUtc, DateTime endUtc)
        {
            var returnData = new List<BaseData>();
            var granularity = resolution.ToTimeSpan().TotalSeconds;

            DateTime windowStartTime = startUtc;
            DateTime windowEndTime = startUtc;

            do
            {
                windowStartTime = windowEndTime;
                windowEndTime = windowStartTime.AddSeconds(MaxDatapointsPerRequest * granularity);
                windowEndTime = windowEndTime > endUtc ? endUtc : windowEndTime;

                Log.Trace(String.Format("Getting data for timeperiod from {0} to {1}..", windowStartTime, windowEndTime));

<<<<<<< HEAD
                var requestURL = string.Format(HistoricCandlesUrl, symbol.Value, windowStartTime.ToString(), windowEndTime.ToString(), granularity);
=======
                var requestURL = string.Format(HistoricCandlesUrl, symbol.Value.Substring(0, 3) + "-" + symbol.Value.Substring(3, 3), windowStartTime.ToString(),
                    windowEndTime.ToString(), granularity);
>>>>>>> 0ceac32f
                var request = (HttpWebRequest)WebRequest.Create(requestURL);
                request.UserAgent = ".NET Framework Test Client";

                string data = GetWithRetry(request);
                returnData.AddRange(ParseCandleData(symbol, granularity, data));
            }
            while (windowStartTime != windowEndTime);

            return returnData;
        }

        /// <summary>
        /// Get request with retry on failure
        /// </summary>
        /// <param name="request">Web request to get.</param>
        /// <returns>web response as string</returns>
        string GetWithRetry(HttpWebRequest request)
        {
            string data = string.Empty;
            int retryCount = 0;
            while (data == string.Empty)
            {
                try
                {
                    Thread.Sleep(1000 / MaxRequestsPerSecond + 1);
                    var response = (HttpWebResponse)request.GetResponse();
                    var encoding = Encoding.ASCII;

                    using (var reader = new StreamReader(response.GetResponseStream(), encoding))
                    {
                        data = reader.ReadToEnd();
                    }
                }
                catch (WebException ex)
                {
                    ++retryCount;
                    if (retryCount > 3)
                    {
                        Log.Error("REQUEST FAILED: " + request.Address);
                        throw;
                    }
                    Log.Trace("WARNING: Web request failed with message " + ex.Message + "Retrying... " + retryCount + " times");
                }
            }
            return data;
        }

        /// <summary>
        /// Parse string response from web response
        /// </summary>
        /// <param name="symbol">Crypto security symbol.</param>
        /// <param name="granularity">Resolution in seconds.</param>
        /// <param name="data">Web response as string.</param>
        /// <returns>web response as string</returns>
        List<BaseData> ParseCandleData(Symbol symbol, double granularity, string data)
        {
            List<BaseData> returnData = new List<BaseData>();
            if (data.Length > 0)
            {
                var parsedData = JsonConvert.DeserializeObject<string[][]>(data);

                foreach (var datapoint in parsedData)
                {
                    var epochs = double.Parse(datapoint[0].ToString());
                    var tradeBar = new TradeBar()
                    {
                        Time = Time.UnixTimeStampToDateTime(epochs),
                        Symbol = symbol,
<<<<<<< HEAD
                        Low = decimal.Parse(datapoint[1].ToString()),
                        High = decimal.Parse(datapoint[2].ToString()),
                        Open = decimal.Parse(datapoint[3].ToString()),
                        Close = decimal.Parse(datapoint[4].ToString()),
                        Volume = decimal.Parse(datapoint[5].ToString(), System.Globalization.NumberStyles.Float),
                        Value = decimal.Parse(datapoint[4].ToString()),
=======
                        Low = decimal.Parse(datapoint[1].ToString(), System.Globalization.NumberStyles.Any),
                        High = decimal.Parse(datapoint[2].ToString(), System.Globalization.NumberStyles.Any),
                        Open = decimal.Parse(datapoint[3].ToString(), System.Globalization.NumberStyles.Any),
                        Close = decimal.Parse(datapoint[4].ToString(), System.Globalization.NumberStyles.Any),
                        Volume = decimal.Parse(datapoint[5].ToString(), System.Globalization.NumberStyles.Any),
                        Value = decimal.Parse(datapoint[4].ToString(), System.Globalization.NumberStyles.Any),
>>>>>>> 0ceac32f
                        DataType = MarketDataType.TradeBar,
                        Period = new TimeSpan(0, 0, (int)granularity),
                        EndTime = Time.UnixTimeStampToDateTime(epochs).AddSeconds(granularity)
                    };
                    returnData.Add(tradeBar);
                }
            }
            return returnData.OrderBy(datapoint => datapoint.Time).ToList();
        }
    }
}<|MERGE_RESOLUTION|>--- conflicted
+++ resolved
@@ -34,11 +34,7 @@
     {
         const int MaxDatapointsPerRequest = 200;
         const int MaxRequestsPerSecond = 2;
-<<<<<<< HEAD
-        const string HistoricCandlesUrl = "http://api.pro.coinbase.com/products/{0}/candles?start={1}&end={2}&granularity={3}";
-=======
         const string HistoricCandlesUrl = "https://api.pro.coinbase.com/products/{0}/candles?start={1}&end={2}&granularity={3}";
->>>>>>> 0ceac32f
 
         /// <summary>
         /// Get historical data enumerable for a single symbol, type and resolution given this start and end times(in UTC).
@@ -64,12 +60,8 @@
 
                 Log.Trace(String.Format("Getting data for timeperiod from {0} to {1}..", windowStartTime, windowEndTime));
 
-<<<<<<< HEAD
-                var requestURL = string.Format(HistoricCandlesUrl, symbol.Value, windowStartTime.ToString(), windowEndTime.ToString(), granularity);
-=======
                 var requestURL = string.Format(HistoricCandlesUrl, symbol.Value.Substring(0, 3) + "-" + symbol.Value.Substring(3, 3), windowStartTime.ToString(),
                     windowEndTime.ToString(), granularity);
->>>>>>> 0ceac32f
                 var request = (HttpWebRequest)WebRequest.Create(requestURL);
                 request.UserAgent = ".NET Framework Test Client";
 
@@ -138,21 +130,12 @@
                     {
                         Time = Time.UnixTimeStampToDateTime(epochs),
                         Symbol = symbol,
-<<<<<<< HEAD
-                        Low = decimal.Parse(datapoint[1].ToString()),
-                        High = decimal.Parse(datapoint[2].ToString()),
-                        Open = decimal.Parse(datapoint[3].ToString()),
-                        Close = decimal.Parse(datapoint[4].ToString()),
-                        Volume = decimal.Parse(datapoint[5].ToString(), System.Globalization.NumberStyles.Float),
-                        Value = decimal.Parse(datapoint[4].ToString()),
-=======
                         Low = decimal.Parse(datapoint[1].ToString(), System.Globalization.NumberStyles.Any),
                         High = decimal.Parse(datapoint[2].ToString(), System.Globalization.NumberStyles.Any),
                         Open = decimal.Parse(datapoint[3].ToString(), System.Globalization.NumberStyles.Any),
                         Close = decimal.Parse(datapoint[4].ToString(), System.Globalization.NumberStyles.Any),
                         Volume = decimal.Parse(datapoint[5].ToString(), System.Globalization.NumberStyles.Any),
                         Value = decimal.Parse(datapoint[4].ToString(), System.Globalization.NumberStyles.Any),
->>>>>>> 0ceac32f
                         DataType = MarketDataType.TradeBar,
                         Period = new TimeSpan(0, 0, (int)granularity),
                         EndTime = Time.UnixTimeStampToDateTime(epochs).AddSeconds(granularity)
