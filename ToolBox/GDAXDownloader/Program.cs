--- conflicted
+++ resolved
@@ -1,86 +1,3 @@
-<<<<<<< HEAD
-/*
- * QUANTCONNECT.COM - Democratizing Finance, Empowering Individuals.
- * Lean Algorithmic Trading Engine v2.0. Copyright 2014 QuantConnect Corporation.
- *
- * Licensed under the Apache License, Version 2.0 (the "License");
- * you may not use this file except in compliance with the License.
- * You may obtain a copy of the License at http://www.apache.org/licenses/LICENSE-2.0
- *
- * Unless required by applicable law or agreed to in writing, software
- * distributed under the License is distributed on an "AS IS" BASIS,
- * WITHOUT WARRANTIES OR CONDITIONS OF ANY KIND, either express or implied.
- * See the License for the specific language governing permissions and
- * limitations under the License.
-*/
-using System;
-using System.Linq;
-using System.Globalization;
-using QuantConnect.Configuration;
-using QuantConnect.Logging;
-using System.Threading;
-
-namespace QuantConnect.ToolBox.GDAXDownloader
-{
-    class Program
-    {
-        /// <summary>
-        /// GDAX Downloader Toolbox Project For LEAN Algorithmic Trading Engine.
-        /// </summary>
-        static void Main(string[] args)
-        {
-            Thread.CurrentThread.CurrentCulture = new CultureInfo("en-US");
-
-            if (args.Length == 2)
-            {
-                args = new [] { args[0], DateTime.UtcNow.ToString("yyyyMMdd"), args[1] };
-            }
-            else if (args.Length < 3)
-            {
-                Console.WriteLine("Usage: GDAX Downloader SYMBOL FROMDATE TODATE");
-                Console.WriteLine("FROMDATE = yyyymmdd");
-                Console.WriteLine("TODATE = yyyymmdd");
-                Environment.Exit(1);
-            }
-
-            try
-            {
-                // Load settings from command line
-                var startDate = DateTime.ParseExact(args[1], "yyyyMMdd", CultureInfo.InvariantCulture);
-                var endDate = DateTime.ParseExact(args[2], "yyyyMMdd", CultureInfo.InvariantCulture);
-
-                // Load settings from config.json
-                var dataDirectory = Config.Get("data-directory", "../../../Data");
-                //todo: will download any exchange but always save as gdax
-                // Create an instance of the downloader
-                const string market = Market.GDAX;
-                var downloader = new GDAXDownloader();
-
-                // Download the data
-                var symbolObject = Symbol.Create(args[0], SecurityType.Crypto, market);
-                var data = downloader.Get(symbolObject, Resolution.Hour, startDate, endDate);
-
-                // Save the data
-                
-                var writer = new LeanDataWriter(Resolution.Hour, symbolObject, dataDirectory, TickType.Trade);
-                var distinctData= data.GroupBy(i => i.Time, (key, group) => group.First()).ToArray();
-                
-                writer.Write(distinctData);
-                
-                Log.Trace("Finish data download");
-                
-            }
-            catch (Exception err)
-            {
-                Log.Error(err);
-                Log.Trace(err.Message);
-                Log.Trace(err.StackTrace);
-            }
-            Console.ReadLine();
-        }
-    }
-}
-=======
 /*
  * QUANTCONNECT.COM - Democratizing Finance, Empowering Individuals.
  * Lean Algorithmic Trading Engine v2.0. Copyright 2014 QuantConnect Corporation.
@@ -164,5 +81,4 @@
             Console.ReadLine();
         }
     }
-}
->>>>>>> 9f1b42a9
+}