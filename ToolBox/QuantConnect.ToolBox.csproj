--- conflicted
+++ resolved
@@ -137,15 +137,12 @@
     <Reference Include="NodaTime, Version=1.3.0.0, Culture=neutral, PublicKeyToken=4226afe0d9b296d1, processorArchitecture=MSIL">
       <HintPath>..\packages\NodaTime.1.3.4\lib\net35-Client\NodaTime.dll</HintPath>
     </Reference>
-<<<<<<< HEAD
     <Reference Include="Polly, Version=7.0.0.0, Culture=neutral, PublicKeyToken=c8a3ffc3f8f825cc, processorArchitecture=MSIL">
       <HintPath>..\packages\Polly.7.1.0\lib\netstandard1.1\Polly.dll</HintPath>
     </Reference>
-    <Reference Include="Python.Runtime, Version=1.0.5.12, Culture=neutral, processorArchitecture=MSIL">
-      <HintPath>..\packages\QuantConnect.pythonnet.1.0.5.12\lib\Python.Runtime.dll</HintPath>
-    </Reference>
-=======
->>>>>>> c64356a3
+    <Reference Include="Python.Runtime, Version=1.0.5.20, Culture=neutral, processorArchitecture=MSIL">
+      <HintPath>..\packages\QuantConnect.pythonnet.1.0.5.20\lib\Python.Runtime.dll</HintPath>
+    </Reference>
     <Reference Include="QuantConnect.Fxcm">
       <HintPath>..\Brokerages\Fxcm\QuantConnect.Fxcm.dll</HintPath>
     </Reference>
