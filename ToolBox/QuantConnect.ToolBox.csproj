--- conflicted
+++ resolved
@@ -38,11 +38,7 @@
     <LangVersion>6</LangVersion>
   </PropertyGroup>
   <PropertyGroup>
-<<<<<<< HEAD
-    <StartupObject>QuantConnect.ToolBox.KaikoDataConverter.Program</StartupObject>
-=======
     <StartupObject>QuantConnect.ToolBox.Program</StartupObject>
->>>>>>> cbd68cee
   </PropertyGroup>
   <ItemGroup>
     <Reference Include="DotNetZip, Version=1.10.1.0, Culture=neutral, PublicKeyToken=6583c7c814667745, processorArchitecture=MSIL">
@@ -214,11 +210,6 @@
     <Compile Include="GDAXDownloader\GDAXDownloaderProgram.cs" />
     <Compile Include="GzipStreamProvider.cs" />
     <Compile Include="IBDownloader\IBDataDownloader.cs" />
-<<<<<<< HEAD
-    <Compile Include="IBDownloader\Program.cs" />
-    <Compile Include="IVolatilityEquityConverter\Program.cs" />
-    <Compile Include="CryptodatasetsConverter\Program.cs" />
-=======
     <Compile Include="IBDownloader\IBDownloaderProgram.cs" />
     <Compile Include="IEX\IEXDataDownloader.cs" />
     <Compile Include="IEX\IEXDownloaderProgram.cs" />
@@ -234,7 +225,6 @@
     <Compile Include="RandomDataGenerator\SymbolGenerator.cs" />
     <Compile Include="RandomDataGenerator\TickGenerator.cs" />
     <Compile Include="RandomDataGenerator\TooManyFailedAttemptsException.cs" />
->>>>>>> cbd68cee
     <Compile Include="TickAggregator.cs" />
     <Compile Include="AlgoSeekFuturesConverter\AlgoSeekFuturesConverter.cs" />
     <Compile Include="AlgoSeekFuturesConverter\AlgoSeekFuturesProcessor.cs" />
