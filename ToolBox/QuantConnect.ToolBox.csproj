--- conflicted
+++ resolved
@@ -155,14 +155,11 @@
   <ItemGroup>
     <Compile Include="GDAXDownloader\GDAXDownloader.cs" />
     <Compile Include="GDAXDownloader\Program.cs" />
-<<<<<<< HEAD
-    <Compile Include="CryptodatasetsConverter\Program.cs" />
-=======
     <Compile Include="GzipStreamProvider.cs" />
     <Compile Include="IBDownloader\IBDataDownloader.cs" />
     <Compile Include="IBDownloader\Program.cs" />
     <Compile Include="IVolatilityEquityConverter\Program.cs" />
->>>>>>> 0c8119de
+    <Compile Include="CryptodatasetsConverter\Program.cs" />
     <Compile Include="TickAggregator.cs" />
     <Compile Include="AlgoSeekFuturesConverter\AlgoSeekFuturesConverter.cs" />
     <Compile Include="AlgoSeekFuturesConverter\AlgoSeekFuturesProcessor.cs" />
