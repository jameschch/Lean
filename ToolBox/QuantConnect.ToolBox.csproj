--- conflicted
+++ resolved
@@ -9,7 +9,7 @@
     <AppDesignerFolder>Properties</AppDesignerFolder>
     <RootNamespace>QuantConnect.ToolBox</RootNamespace>
     <AssemblyName>QuantConnect.ToolBox</AssemblyName>
-    <TargetFrameworkVersion>v4.5.2</TargetFrameworkVersion>
+    <TargetFrameworkVersion>v4.6.1</TargetFrameworkVersion>
     <FileAlignment>512</FileAlignment>
     <LangVersion>6</LangVersion>
     <TargetFrameworkProfile />
@@ -38,11 +38,7 @@
     <LangVersion>6</LangVersion>
   </PropertyGroup>
   <PropertyGroup>
-<<<<<<< HEAD
-    <StartupObject>QuantConnect.ToolBox.OandaDownloader.Program</StartupObject>
-=======
     <StartupObject>QuantConnect.ToolBox.Program</StartupObject>
->>>>>>> 07aaa236
   </PropertyGroup>
   <ItemGroup>
     <Reference Include="DotNetZip, Version=1.10.1.0, Culture=neutral, PublicKeyToken=6583c7c814667745, processorArchitecture=MSIL">
@@ -178,17 +174,11 @@
     <Compile Include="GDAXDownloader\GDAXDownloaderProgram.cs" />
     <Compile Include="GzipStreamProvider.cs" />
     <Compile Include="IBDownloader\IBDataDownloader.cs" />
-<<<<<<< HEAD
-    <Compile Include="IBDownloader\Program.cs" />
-    <Compile Include="IVolatilityEquityConverter\Program.cs" />
-    <Compile Include="CryptodatasetsConverter\Program.cs" />
-=======
     <Compile Include="IBDownloader\IBDownloaderProgram.cs" />
     <Compile Include="IEX\IEXDataDownloader.cs" />
     <Compile Include="IEX\IEXDownloaderProgram.cs" />
     <Compile Include="IVolatilityEquityConverter\IVolatilityEquityConverterProgram.cs" />
     <Compile Include="Program.cs" />
->>>>>>> 07aaa236
     <Compile Include="TickAggregator.cs" />
     <Compile Include="AlgoSeekFuturesConverter\AlgoSeekFuturesConverter.cs" />
     <Compile Include="AlgoSeekFuturesConverter\AlgoSeekFuturesProcessor.cs" />
